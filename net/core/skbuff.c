--- conflicted
+++ resolved
@@ -3025,13 +3025,7 @@
 	serr->ee.ee_errno = ENOMSG;
 	serr->ee.ee_origin = SO_EE_ORIGIN_TIMESTAMPING;
 
-<<<<<<< HEAD
-	bh_lock_sock(sk);
 	err = sock_queue_err_skb(sk, skb);
-	bh_unlock_sock(sk);
-=======
-	err = sock_queue_err_skb(sk, skb);
->>>>>>> 024a07ba
 
 	if (err)
 		kfree_skb(skb);
