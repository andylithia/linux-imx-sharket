/* SCTP kernel implementation
 * (C) Copyright IBM Corp. 2001, 2004
 * Copyright (c) 1999-2000 Cisco, Inc.
 * Copyright (c) 1999-2001 Motorola, Inc.
 * Copyright (c) 2001-2003 Intel Corp.
 * Copyright (c) 2001-2002 Nokia, Inc.
 * Copyright (c) 2001 La Monte H.P. Yarroll
 *
 * This file is part of the SCTP kernel implementation
 *
 * These functions interface with the sockets layer to implement the
 * SCTP Extensions for the Sockets API.
 *
 * Note that the descriptions from the specification are USER level
 * functions--this file is the functions which populate the struct proto
 * for SCTP which is the BOTTOM of the sockets interface.
 *
 * This SCTP implementation is free software;
 * you can redistribute it and/or modify it under the terms of
 * the GNU General Public License as published by
 * the Free Software Foundation; either version 2, or (at your option)
 * any later version.
 *
 * This SCTP implementation is distributed in the hope that it
 * will be useful, but WITHOUT ANY WARRANTY; without even the implied
 *                 ************************
 * warranty of MERCHANTABILITY or FITNESS FOR A PARTICULAR PURPOSE.
 * See the GNU General Public License for more details.
 *
 * You should have received a copy of the GNU General Public License
 * along with GNU CC; see the file COPYING.  If not, see
 * <http://www.gnu.org/licenses/>.
 *
 * Please send any bug reports or fixes you make to the
 * email address(es):
 *    lksctp developers <linux-sctp@vger.kernel.org>
 *
 * Written or modified by:
 *    La Monte H.P. Yarroll <piggy@acm.org>
 *    Narasimha Budihal     <narsi@refcode.org>
 *    Karl Knutson          <karl@athena.chicago.il.us>
 *    Jon Grimm             <jgrimm@us.ibm.com>
 *    Xingang Guo           <xingang.guo@intel.com>
 *    Daisy Chang           <daisyc@us.ibm.com>
 *    Sridhar Samudrala     <samudrala@us.ibm.com>
 *    Inaky Perez-Gonzalez  <inaky.gonzalez@intel.com>
 *    Ardelle Fan	    <ardelle.fan@intel.com>
 *    Ryan Layer	    <rmlayer@us.ibm.com>
 *    Anup Pemmaiah         <pemmaiah@cc.usu.edu>
 *    Kevin Gao             <kevin.gao@intel.com>
 */

#define pr_fmt(fmt) KBUILD_MODNAME ": " fmt

#include <crypto/hash.h>
#include <linux/types.h>
#include <linux/kernel.h>
#include <linux/wait.h>
#include <linux/time.h>
#include <linux/ip.h>
#include <linux/capability.h>
#include <linux/fcntl.h>
#include <linux/poll.h>
#include <linux/init.h>
#include <linux/slab.h>
#include <linux/file.h>
#include <linux/compat.h>

#include <net/ip.h>
#include <net/icmp.h>
#include <net/route.h>
#include <net/ipv6.h>
#include <net/inet_common.h>
#include <net/busy_poll.h>

#include <linux/socket.h> /* for sa_family_t */
#include <linux/export.h>
#include <net/sock.h>
#include <net/sctp/sctp.h>
#include <net/sctp/sm.h>

/* Forward declarations for internal helper functions. */
static int sctp_writeable(struct sock *sk);
static void sctp_wfree(struct sk_buff *skb);
static int sctp_wait_for_sndbuf(struct sctp_association *, long *timeo_p,
				size_t msg_len);
static int sctp_wait_for_packet(struct sock *sk, int *err, long *timeo_p);
static int sctp_wait_for_connect(struct sctp_association *, long *timeo_p);
static int sctp_wait_for_accept(struct sock *sk, long timeo);
static void sctp_wait_for_close(struct sock *sk, long timeo);
static void sctp_destruct_sock(struct sock *sk);
static struct sctp_af *sctp_sockaddr_af(struct sctp_sock *opt,
					union sctp_addr *addr, int len);
static int sctp_bindx_add(struct sock *, struct sockaddr *, int);
static int sctp_bindx_rem(struct sock *, struct sockaddr *, int);
static int sctp_send_asconf_add_ip(struct sock *, struct sockaddr *, int);
static int sctp_send_asconf_del_ip(struct sock *, struct sockaddr *, int);
static int sctp_send_asconf(struct sctp_association *asoc,
			    struct sctp_chunk *chunk);
static int sctp_do_bind(struct sock *, union sctp_addr *, int);
static int sctp_autobind(struct sock *sk);
static void sctp_sock_migrate(struct sock *, struct sock *,
			      struct sctp_association *, sctp_socket_type_t);

static int sctp_memory_pressure;
static atomic_long_t sctp_memory_allocated;
struct percpu_counter sctp_sockets_allocated;

static void sctp_enter_memory_pressure(struct sock *sk)
{
	sctp_memory_pressure = 1;
}


/* Get the sndbuf space available at the time on the association.  */
static inline int sctp_wspace(struct sctp_association *asoc)
{
	int amt;

	if (asoc->ep->sndbuf_policy)
		amt = asoc->sndbuf_used;
	else
		amt = sk_wmem_alloc_get(asoc->base.sk);

	if (amt >= asoc->base.sk->sk_sndbuf) {
		if (asoc->base.sk->sk_userlocks & SOCK_SNDBUF_LOCK)
			amt = 0;
		else {
			amt = sk_stream_wspace(asoc->base.sk);
			if (amt < 0)
				amt = 0;
		}
	} else {
		amt = asoc->base.sk->sk_sndbuf - amt;
	}
	return amt;
}

/* Increment the used sndbuf space count of the corresponding association by
 * the size of the outgoing data chunk.
 * Also, set the skb destructor for sndbuf accounting later.
 *
 * Since it is always 1-1 between chunk and skb, and also a new skb is always
 * allocated for chunk bundling in sctp_packet_transmit(), we can use the
 * destructor in the data chunk skb for the purpose of the sndbuf space
 * tracking.
 */
static inline void sctp_set_owner_w(struct sctp_chunk *chunk)
{
	struct sctp_association *asoc = chunk->asoc;
	struct sock *sk = asoc->base.sk;

	/* The sndbuf space is tracked per association.  */
	sctp_association_hold(asoc);

	skb_set_owner_w(chunk->skb, sk);

	chunk->skb->destructor = sctp_wfree;
	/* Save the chunk pointer in skb for sctp_wfree to use later.  */
	skb_shinfo(chunk->skb)->destructor_arg = chunk;

	asoc->sndbuf_used += SCTP_DATA_SNDSIZE(chunk) +
				sizeof(struct sk_buff) +
				sizeof(struct sctp_chunk);

	atomic_add(sizeof(struct sctp_chunk), &sk->sk_wmem_alloc);
	sk->sk_wmem_queued += chunk->skb->truesize;
	sk_mem_charge(sk, chunk->skb->truesize);
}

/* Verify that this is a valid address. */
static inline int sctp_verify_addr(struct sock *sk, union sctp_addr *addr,
				   int len)
{
	struct sctp_af *af;

	/* Verify basic sockaddr. */
	af = sctp_sockaddr_af(sctp_sk(sk), addr, len);
	if (!af)
		return -EINVAL;

	/* Is this a valid SCTP address?  */
	if (!af->addr_valid(addr, sctp_sk(sk), NULL))
		return -EINVAL;

	if (!sctp_sk(sk)->pf->send_verify(sctp_sk(sk), (addr)))
		return -EINVAL;

	return 0;
}

/* Look up the association by its id.  If this is not a UDP-style
 * socket, the ID field is always ignored.
 */
struct sctp_association *sctp_id2assoc(struct sock *sk, sctp_assoc_t id)
{
	struct sctp_association *asoc = NULL;

	/* If this is not a UDP-style socket, assoc id should be ignored. */
	if (!sctp_style(sk, UDP)) {
		/* Return NULL if the socket state is not ESTABLISHED. It
		 * could be a TCP-style listening socket or a socket which
		 * hasn't yet called connect() to establish an association.
		 */
		if (!sctp_sstate(sk, ESTABLISHED) && !sctp_sstate(sk, CLOSING))
			return NULL;

		/* Get the first and the only association from the list. */
		if (!list_empty(&sctp_sk(sk)->ep->asocs))
			asoc = list_entry(sctp_sk(sk)->ep->asocs.next,
					  struct sctp_association, asocs);
		return asoc;
	}

	/* Otherwise this is a UDP-style socket. */
	if (!id || (id == (sctp_assoc_t)-1))
		return NULL;

	spin_lock_bh(&sctp_assocs_id_lock);
	asoc = (struct sctp_association *)idr_find(&sctp_assocs_id, (int)id);
	spin_unlock_bh(&sctp_assocs_id_lock);

	if (!asoc || (asoc->base.sk != sk) || asoc->base.dead)
		return NULL;

	return asoc;
}

/* Look up the transport from an address and an assoc id. If both address and
 * id are specified, the associations matching the address and the id should be
 * the same.
 */
static struct sctp_transport *sctp_addr_id2transport(struct sock *sk,
					      struct sockaddr_storage *addr,
					      sctp_assoc_t id)
{
	struct sctp_association *addr_asoc = NULL, *id_asoc = NULL;
	struct sctp_af *af = sctp_get_af_specific(addr->ss_family);
	union sctp_addr *laddr = (union sctp_addr *)addr;
	struct sctp_transport *transport;

	if (!af || sctp_verify_addr(sk, laddr, af->sockaddr_len))
		return NULL;

	addr_asoc = sctp_endpoint_lookup_assoc(sctp_sk(sk)->ep,
					       laddr,
					       &transport);

	if (!addr_asoc)
		return NULL;

	id_asoc = sctp_id2assoc(sk, id);
	if (id_asoc && (id_asoc != addr_asoc))
		return NULL;

	sctp_get_pf_specific(sk->sk_family)->addr_to_user(sctp_sk(sk),
						(union sctp_addr *)addr);

	return transport;
}

/* API 3.1.2 bind() - UDP Style Syntax
 * The syntax of bind() is,
 *
 *   ret = bind(int sd, struct sockaddr *addr, int addrlen);
 *
 *   sd      - the socket descriptor returned by socket().
 *   addr    - the address structure (struct sockaddr_in or struct
 *             sockaddr_in6 [RFC 2553]),
 *   addr_len - the size of the address structure.
 */
static int sctp_bind(struct sock *sk, struct sockaddr *addr, int addr_len)
{
	int retval = 0;

	lock_sock(sk);

	pr_debug("%s: sk:%p, addr:%p, addr_len:%d\n", __func__, sk,
		 addr, addr_len);

	/* Disallow binding twice. */
	if (!sctp_sk(sk)->ep->base.bind_addr.port)
		retval = sctp_do_bind(sk, (union sctp_addr *)addr,
				      addr_len);
	else
		retval = -EINVAL;

	release_sock(sk);

	return retval;
}

static long sctp_get_port_local(struct sock *, union sctp_addr *);

/* Verify this is a valid sockaddr. */
static struct sctp_af *sctp_sockaddr_af(struct sctp_sock *opt,
					union sctp_addr *addr, int len)
{
	struct sctp_af *af;

	/* Check minimum size.  */
	if (len < sizeof (struct sockaddr))
		return NULL;

	/* V4 mapped address are really of AF_INET family */
	if (addr->sa.sa_family == AF_INET6 &&
	    ipv6_addr_v4mapped(&addr->v6.sin6_addr)) {
		if (!opt->pf->af_supported(AF_INET, opt))
			return NULL;
	} else {
		/* Does this PF support this AF? */
		if (!opt->pf->af_supported(addr->sa.sa_family, opt))
			return NULL;
	}

	/* If we get this far, af is valid. */
	af = sctp_get_af_specific(addr->sa.sa_family);

	if (len < af->sockaddr_len)
		return NULL;

	return af;
}

/* Bind a local address either to an endpoint or to an association.  */
static int sctp_do_bind(struct sock *sk, union sctp_addr *addr, int len)
{
	struct net *net = sock_net(sk);
	struct sctp_sock *sp = sctp_sk(sk);
	struct sctp_endpoint *ep = sp->ep;
	struct sctp_bind_addr *bp = &ep->base.bind_addr;
	struct sctp_af *af;
	unsigned short snum;
	int ret = 0;

	/* Common sockaddr verification. */
	af = sctp_sockaddr_af(sp, addr, len);
	if (!af) {
		pr_debug("%s: sk:%p, newaddr:%p, len:%d EINVAL\n",
			 __func__, sk, addr, len);
		return -EINVAL;
	}

	snum = ntohs(addr->v4.sin_port);

	pr_debug("%s: sk:%p, new addr:%pISc, port:%d, new port:%d, len:%d\n",
		 __func__, sk, &addr->sa, bp->port, snum, len);

	/* PF specific bind() address verification. */
	if (!sp->pf->bind_verify(sp, addr))
		return -EADDRNOTAVAIL;

	/* We must either be unbound, or bind to the same port.
	 * It's OK to allow 0 ports if we are already bound.
	 * We'll just inhert an already bound port in this case
	 */
	if (bp->port) {
		if (!snum)
			snum = bp->port;
		else if (snum != bp->port) {
			pr_debug("%s: new port %d doesn't match existing port "
				 "%d\n", __func__, snum, bp->port);
			return -EINVAL;
		}
	}

	if (snum && snum < PROT_SOCK &&
	    !ns_capable(net->user_ns, CAP_NET_BIND_SERVICE))
		return -EACCES;

	/* See if the address matches any of the addresses we may have
	 * already bound before checking against other endpoints.
	 */
	if (sctp_bind_addr_match(bp, addr, sp))
		return -EINVAL;

	/* Make sure we are allowed to bind here.
	 * The function sctp_get_port_local() does duplicate address
	 * detection.
	 */
	addr->v4.sin_port = htons(snum);
	if ((ret = sctp_get_port_local(sk, addr))) {
		return -EADDRINUSE;
	}

	/* Refresh ephemeral port.  */
	if (!bp->port)
		bp->port = inet_sk(sk)->inet_num;

	/* Add the address to the bind address list.
	 * Use GFP_ATOMIC since BHs will be disabled.
	 */
	ret = sctp_add_bind_addr(bp, addr, af->sockaddr_len,
				 SCTP_ADDR_SRC, GFP_ATOMIC);

	/* Copy back into socket for getsockname() use. */
	if (!ret) {
		inet_sk(sk)->inet_sport = htons(inet_sk(sk)->inet_num);
		sp->pf->to_sk_saddr(addr, sk);
	}

	return ret;
}

 /* ADDIP Section 4.1.1 Congestion Control of ASCONF Chunks
 *
 * R1) One and only one ASCONF Chunk MAY be in transit and unacknowledged
 * at any one time.  If a sender, after sending an ASCONF chunk, decides
 * it needs to transfer another ASCONF Chunk, it MUST wait until the
 * ASCONF-ACK Chunk returns from the previous ASCONF Chunk before sending a
 * subsequent ASCONF. Note this restriction binds each side, so at any
 * time two ASCONF may be in-transit on any given association (one sent
 * from each endpoint).
 */
static int sctp_send_asconf(struct sctp_association *asoc,
			    struct sctp_chunk *chunk)
{
	struct net 	*net = sock_net(asoc->base.sk);
	int		retval = 0;

	/* If there is an outstanding ASCONF chunk, queue it for later
	 * transmission.
	 */
	if (asoc->addip_last_asconf) {
		list_add_tail(&chunk->list, &asoc->addip_chunk_list);
		goto out;
	}

	/* Hold the chunk until an ASCONF_ACK is received. */
	sctp_chunk_hold(chunk);
	retval = sctp_primitive_ASCONF(net, asoc, chunk);
	if (retval)
		sctp_chunk_free(chunk);
	else
		asoc->addip_last_asconf = chunk;

out:
	return retval;
}

/* Add a list of addresses as bind addresses to local endpoint or
 * association.
 *
 * Basically run through each address specified in the addrs/addrcnt
 * array/length pair, determine if it is IPv6 or IPv4 and call
 * sctp_do_bind() on it.
 *
 * If any of them fails, then the operation will be reversed and the
 * ones that were added will be removed.
 *
 * Only sctp_setsockopt_bindx() is supposed to call this function.
 */
static int sctp_bindx_add(struct sock *sk, struct sockaddr *addrs, int addrcnt)
{
	int cnt;
	int retval = 0;
	void *addr_buf;
	struct sockaddr *sa_addr;
	struct sctp_af *af;

	pr_debug("%s: sk:%p, addrs:%p, addrcnt:%d\n", __func__, sk,
		 addrs, addrcnt);

	addr_buf = addrs;
	for (cnt = 0; cnt < addrcnt; cnt++) {
		/* The list may contain either IPv4 or IPv6 address;
		 * determine the address length for walking thru the list.
		 */
		sa_addr = addr_buf;
		af = sctp_get_af_specific(sa_addr->sa_family);
		if (!af) {
			retval = -EINVAL;
			goto err_bindx_add;
		}

		retval = sctp_do_bind(sk, (union sctp_addr *)sa_addr,
				      af->sockaddr_len);

		addr_buf += af->sockaddr_len;

err_bindx_add:
		if (retval < 0) {
			/* Failed. Cleanup the ones that have been added */
			if (cnt > 0)
				sctp_bindx_rem(sk, addrs, cnt);
			return retval;
		}
	}

	return retval;
}

/* Send an ASCONF chunk with Add IP address parameters to all the peers of the
 * associations that are part of the endpoint indicating that a list of local
 * addresses are added to the endpoint.
 *
 * If any of the addresses is already in the bind address list of the
 * association, we do not send the chunk for that association.  But it will not
 * affect other associations.
 *
 * Only sctp_setsockopt_bindx() is supposed to call this function.
 */
static int sctp_send_asconf_add_ip(struct sock		*sk,
				   struct sockaddr	*addrs,
				   int 			addrcnt)
{
	struct net *net = sock_net(sk);
	struct sctp_sock		*sp;
	struct sctp_endpoint		*ep;
	struct sctp_association		*asoc;
	struct sctp_bind_addr		*bp;
	struct sctp_chunk		*chunk;
	struct sctp_sockaddr_entry	*laddr;
	union sctp_addr			*addr;
	union sctp_addr			saveaddr;
	void				*addr_buf;
	struct sctp_af			*af;
	struct list_head		*p;
	int 				i;
	int 				retval = 0;

	if (!net->sctp.addip_enable)
		return retval;

	sp = sctp_sk(sk);
	ep = sp->ep;

	pr_debug("%s: sk:%p, addrs:%p, addrcnt:%d\n",
		 __func__, sk, addrs, addrcnt);

	list_for_each_entry(asoc, &ep->asocs, asocs) {
		if (!asoc->peer.asconf_capable)
			continue;

		if (asoc->peer.addip_disabled_mask & SCTP_PARAM_ADD_IP)
			continue;

		if (!sctp_state(asoc, ESTABLISHED))
			continue;

		/* Check if any address in the packed array of addresses is
		 * in the bind address list of the association. If so,
		 * do not send the asconf chunk to its peer, but continue with
		 * other associations.
		 */
		addr_buf = addrs;
		for (i = 0; i < addrcnt; i++) {
			addr = addr_buf;
			af = sctp_get_af_specific(addr->v4.sin_family);
			if (!af) {
				retval = -EINVAL;
				goto out;
			}

			if (sctp_assoc_lookup_laddr(asoc, addr))
				break;

			addr_buf += af->sockaddr_len;
		}
		if (i < addrcnt)
			continue;

		/* Use the first valid address in bind addr list of
		 * association as Address Parameter of ASCONF CHUNK.
		 */
		bp = &asoc->base.bind_addr;
		p = bp->address_list.next;
		laddr = list_entry(p, struct sctp_sockaddr_entry, list);
		chunk = sctp_make_asconf_update_ip(asoc, &laddr->a, addrs,
						   addrcnt, SCTP_PARAM_ADD_IP);
		if (!chunk) {
			retval = -ENOMEM;
			goto out;
		}

		/* Add the new addresses to the bind address list with
		 * use_as_src set to 0.
		 */
		addr_buf = addrs;
		for (i = 0; i < addrcnt; i++) {
			addr = addr_buf;
			af = sctp_get_af_specific(addr->v4.sin_family);
			memcpy(&saveaddr, addr, af->sockaddr_len);
			retval = sctp_add_bind_addr(bp, &saveaddr,
						    sizeof(saveaddr),
						    SCTP_ADDR_NEW, GFP_ATOMIC);
			addr_buf += af->sockaddr_len;
		}
		if (asoc->src_out_of_asoc_ok) {
			struct sctp_transport *trans;

			list_for_each_entry(trans,
			    &asoc->peer.transport_addr_list, transports) {
				/* Clear the source and route cache */
				dst_release(trans->dst);
				trans->cwnd = min(4*asoc->pathmtu, max_t(__u32,
				    2*asoc->pathmtu, 4380));
				trans->ssthresh = asoc->peer.i.a_rwnd;
				trans->rto = asoc->rto_initial;
				sctp_max_rto(asoc, trans);
				trans->rtt = trans->srtt = trans->rttvar = 0;
				sctp_transport_route(trans, NULL,
				    sctp_sk(asoc->base.sk));
			}
		}
		retval = sctp_send_asconf(asoc, chunk);
	}

out:
	return retval;
}

/* Remove a list of addresses from bind addresses list.  Do not remove the
 * last address.
 *
 * Basically run through each address specified in the addrs/addrcnt
 * array/length pair, determine if it is IPv6 or IPv4 and call
 * sctp_del_bind() on it.
 *
 * If any of them fails, then the operation will be reversed and the
 * ones that were removed will be added back.
 *
 * At least one address has to be left; if only one address is
 * available, the operation will return -EBUSY.
 *
 * Only sctp_setsockopt_bindx() is supposed to call this function.
 */
static int sctp_bindx_rem(struct sock *sk, struct sockaddr *addrs, int addrcnt)
{
	struct sctp_sock *sp = sctp_sk(sk);
	struct sctp_endpoint *ep = sp->ep;
	int cnt;
	struct sctp_bind_addr *bp = &ep->base.bind_addr;
	int retval = 0;
	void *addr_buf;
	union sctp_addr *sa_addr;
	struct sctp_af *af;

	pr_debug("%s: sk:%p, addrs:%p, addrcnt:%d\n",
		 __func__, sk, addrs, addrcnt);

	addr_buf = addrs;
	for (cnt = 0; cnt < addrcnt; cnt++) {
		/* If the bind address list is empty or if there is only one
		 * bind address, there is nothing more to be removed (we need
		 * at least one address here).
		 */
		if (list_empty(&bp->address_list) ||
		    (sctp_list_single_entry(&bp->address_list))) {
			retval = -EBUSY;
			goto err_bindx_rem;
		}

		sa_addr = addr_buf;
		af = sctp_get_af_specific(sa_addr->sa.sa_family);
		if (!af) {
			retval = -EINVAL;
			goto err_bindx_rem;
		}

		if (!af->addr_valid(sa_addr, sp, NULL)) {
			retval = -EADDRNOTAVAIL;
			goto err_bindx_rem;
		}

		if (sa_addr->v4.sin_port &&
		    sa_addr->v4.sin_port != htons(bp->port)) {
			retval = -EINVAL;
			goto err_bindx_rem;
		}

		if (!sa_addr->v4.sin_port)
			sa_addr->v4.sin_port = htons(bp->port);

		/* FIXME - There is probably a need to check if sk->sk_saddr and
		 * sk->sk_rcv_addr are currently set to one of the addresses to
		 * be removed. This is something which needs to be looked into
		 * when we are fixing the outstanding issues with multi-homing
		 * socket routing and failover schemes. Refer to comments in
		 * sctp_do_bind(). -daisy
		 */
		retval = sctp_del_bind_addr(bp, sa_addr);

		addr_buf += af->sockaddr_len;
err_bindx_rem:
		if (retval < 0) {
			/* Failed. Add the ones that has been removed back */
			if (cnt > 0)
				sctp_bindx_add(sk, addrs, cnt);
			return retval;
		}
	}

	return retval;
}

/* Send an ASCONF chunk with Delete IP address parameters to all the peers of
 * the associations that are part of the endpoint indicating that a list of
 * local addresses are removed from the endpoint.
 *
 * If any of the addresses is already in the bind address list of the
 * association, we do not send the chunk for that association.  But it will not
 * affect other associations.
 *
 * Only sctp_setsockopt_bindx() is supposed to call this function.
 */
static int sctp_send_asconf_del_ip(struct sock		*sk,
				   struct sockaddr	*addrs,
				   int			addrcnt)
{
	struct net *net = sock_net(sk);
	struct sctp_sock	*sp;
	struct sctp_endpoint	*ep;
	struct sctp_association	*asoc;
	struct sctp_transport	*transport;
	struct sctp_bind_addr	*bp;
	struct sctp_chunk	*chunk;
	union sctp_addr		*laddr;
	void			*addr_buf;
	struct sctp_af		*af;
	struct sctp_sockaddr_entry *saddr;
	int 			i;
	int 			retval = 0;
	int			stored = 0;

	chunk = NULL;
	if (!net->sctp.addip_enable)
		return retval;

	sp = sctp_sk(sk);
	ep = sp->ep;

	pr_debug("%s: sk:%p, addrs:%p, addrcnt:%d\n",
		 __func__, sk, addrs, addrcnt);

	list_for_each_entry(asoc, &ep->asocs, asocs) {

		if (!asoc->peer.asconf_capable)
			continue;

		if (asoc->peer.addip_disabled_mask & SCTP_PARAM_DEL_IP)
			continue;

		if (!sctp_state(asoc, ESTABLISHED))
			continue;

		/* Check if any address in the packed array of addresses is
		 * not present in the bind address list of the association.
		 * If so, do not send the asconf chunk to its peer, but
		 * continue with other associations.
		 */
		addr_buf = addrs;
		for (i = 0; i < addrcnt; i++) {
			laddr = addr_buf;
			af = sctp_get_af_specific(laddr->v4.sin_family);
			if (!af) {
				retval = -EINVAL;
				goto out;
			}

			if (!sctp_assoc_lookup_laddr(asoc, laddr))
				break;

			addr_buf += af->sockaddr_len;
		}
		if (i < addrcnt)
			continue;

		/* Find one address in the association's bind address list
		 * that is not in the packed array of addresses. This is to
		 * make sure that we do not delete all the addresses in the
		 * association.
		 */
		bp = &asoc->base.bind_addr;
		laddr = sctp_find_unmatch_addr(bp, (union sctp_addr *)addrs,
					       addrcnt, sp);
		if ((laddr == NULL) && (addrcnt == 1)) {
			if (asoc->asconf_addr_del_pending)
				continue;
			asoc->asconf_addr_del_pending =
			    kzalloc(sizeof(union sctp_addr), GFP_ATOMIC);
			if (asoc->asconf_addr_del_pending == NULL) {
				retval = -ENOMEM;
				goto out;
			}
			asoc->asconf_addr_del_pending->sa.sa_family =
				    addrs->sa_family;
			asoc->asconf_addr_del_pending->v4.sin_port =
				    htons(bp->port);
			if (addrs->sa_family == AF_INET) {
				struct sockaddr_in *sin;

				sin = (struct sockaddr_in *)addrs;
				asoc->asconf_addr_del_pending->v4.sin_addr.s_addr = sin->sin_addr.s_addr;
			} else if (addrs->sa_family == AF_INET6) {
				struct sockaddr_in6 *sin6;

				sin6 = (struct sockaddr_in6 *)addrs;
				asoc->asconf_addr_del_pending->v6.sin6_addr = sin6->sin6_addr;
			}

			pr_debug("%s: keep the last address asoc:%p %pISc at %p\n",
				 __func__, asoc, &asoc->asconf_addr_del_pending->sa,
				 asoc->asconf_addr_del_pending);

			asoc->src_out_of_asoc_ok = 1;
			stored = 1;
			goto skip_mkasconf;
		}

		if (laddr == NULL)
			return -EINVAL;

		/* We do not need RCU protection throughout this loop
		 * because this is done under a socket lock from the
		 * setsockopt call.
		 */
		chunk = sctp_make_asconf_update_ip(asoc, laddr, addrs, addrcnt,
						   SCTP_PARAM_DEL_IP);
		if (!chunk) {
			retval = -ENOMEM;
			goto out;
		}

skip_mkasconf:
		/* Reset use_as_src flag for the addresses in the bind address
		 * list that are to be deleted.
		 */
		addr_buf = addrs;
		for (i = 0; i < addrcnt; i++) {
			laddr = addr_buf;
			af = sctp_get_af_specific(laddr->v4.sin_family);
			list_for_each_entry(saddr, &bp->address_list, list) {
				if (sctp_cmp_addr_exact(&saddr->a, laddr))
					saddr->state = SCTP_ADDR_DEL;
			}
			addr_buf += af->sockaddr_len;
		}

		/* Update the route and saddr entries for all the transports
		 * as some of the addresses in the bind address list are
		 * about to be deleted and cannot be used as source addresses.
		 */
		list_for_each_entry(transport, &asoc->peer.transport_addr_list,
					transports) {
			dst_release(transport->dst);
			sctp_transport_route(transport, NULL,
					     sctp_sk(asoc->base.sk));
		}

		if (stored)
			/* We don't need to transmit ASCONF */
			continue;
		retval = sctp_send_asconf(asoc, chunk);
	}
out:
	return retval;
}

/* set addr events to assocs in the endpoint.  ep and addr_wq must be locked */
int sctp_asconf_mgmt(struct sctp_sock *sp, struct sctp_sockaddr_entry *addrw)
{
	struct sock *sk = sctp_opt2sk(sp);
	union sctp_addr *addr;
	struct sctp_af *af;

	/* It is safe to write port space in caller. */
	addr = &addrw->a;
	addr->v4.sin_port = htons(sp->ep->base.bind_addr.port);
	af = sctp_get_af_specific(addr->sa.sa_family);
	if (!af)
		return -EINVAL;
	if (sctp_verify_addr(sk, addr, af->sockaddr_len))
		return -EINVAL;

	if (addrw->state == SCTP_ADDR_NEW)
		return sctp_send_asconf_add_ip(sk, (struct sockaddr *)addr, 1);
	else
		return sctp_send_asconf_del_ip(sk, (struct sockaddr *)addr, 1);
}

/* Helper for tunneling sctp_bindx() requests through sctp_setsockopt()
 *
 * API 8.1
 * int sctp_bindx(int sd, struct sockaddr *addrs, int addrcnt,
 *                int flags);
 *
 * If sd is an IPv4 socket, the addresses passed must be IPv4 addresses.
 * If the sd is an IPv6 socket, the addresses passed can either be IPv4
 * or IPv6 addresses.
 *
 * A single address may be specified as INADDR_ANY or IN6ADDR_ANY, see
 * Section 3.1.2 for this usage.
 *
 * addrs is a pointer to an array of one or more socket addresses. Each
 * address is contained in its appropriate structure (i.e. struct
 * sockaddr_in or struct sockaddr_in6) the family of the address type
 * must be used to distinguish the address length (note that this
 * representation is termed a "packed array" of addresses). The caller
 * specifies the number of addresses in the array with addrcnt.
 *
 * On success, sctp_bindx() returns 0. On failure, sctp_bindx() returns
 * -1, and sets errno to the appropriate error code.
 *
 * For SCTP, the port given in each socket address must be the same, or
 * sctp_bindx() will fail, setting errno to EINVAL.
 *
 * The flags parameter is formed from the bitwise OR of zero or more of
 * the following currently defined flags:
 *
 * SCTP_BINDX_ADD_ADDR
 *
 * SCTP_BINDX_REM_ADDR
 *
 * SCTP_BINDX_ADD_ADDR directs SCTP to add the given addresses to the
 * association, and SCTP_BINDX_REM_ADDR directs SCTP to remove the given
 * addresses from the association. The two flags are mutually exclusive;
 * if both are given, sctp_bindx() will fail with EINVAL. A caller may
 * not remove all addresses from an association; sctp_bindx() will
 * reject such an attempt with EINVAL.
 *
 * An application can use sctp_bindx(SCTP_BINDX_ADD_ADDR) to associate
 * additional addresses with an endpoint after calling bind().  Or use
 * sctp_bindx(SCTP_BINDX_REM_ADDR) to remove some addresses a listening
 * socket is associated with so that no new association accepted will be
 * associated with those addresses. If the endpoint supports dynamic
 * address a SCTP_BINDX_REM_ADDR or SCTP_BINDX_ADD_ADDR may cause a
 * endpoint to send the appropriate message to the peer to change the
 * peers address lists.
 *
 * Adding and removing addresses from a connected association is
 * optional functionality. Implementations that do not support this
 * functionality should return EOPNOTSUPP.
 *
 * Basically do nothing but copying the addresses from user to kernel
 * land and invoking either sctp_bindx_add() or sctp_bindx_rem() on the sk.
 * This is used for tunneling the sctp_bindx() request through sctp_setsockopt()
 * from userspace.
 *
 * We don't use copy_from_user() for optimization: we first do the
 * sanity checks (buffer size -fast- and access check-healthy
 * pointer); if all of those succeed, then we can alloc the memory
 * (expensive operation) needed to copy the data to kernel. Then we do
 * the copying without checking the user space area
 * (__copy_from_user()).
 *
 * On exit there is no need to do sockfd_put(), sys_setsockopt() does
 * it.
 *
 * sk        The sk of the socket
 * addrs     The pointer to the addresses in user land
 * addrssize Size of the addrs buffer
 * op        Operation to perform (add or remove, see the flags of
 *           sctp_bindx)
 *
 * Returns 0 if ok, <0 errno code on error.
 */
static int sctp_setsockopt_bindx(struct sock *sk,
				 struct sockaddr __user *addrs,
				 int addrs_size, int op)
{
	struct sockaddr *kaddrs;
	int err;
	int addrcnt = 0;
	int walk_size = 0;
	struct sockaddr *sa_addr;
	void *addr_buf;
	struct sctp_af *af;

	pr_debug("%s: sk:%p addrs:%p addrs_size:%d opt:%d\n",
		 __func__, sk, addrs, addrs_size, op);

	if (unlikely(addrs_size <= 0))
		return -EINVAL;

	/* Check the user passed a healthy pointer.  */
	if (unlikely(!access_ok(VERIFY_READ, addrs, addrs_size)))
		return -EFAULT;

	/* Alloc space for the address array in kernel memory.  */
	kaddrs = kmalloc(addrs_size, GFP_USER | __GFP_NOWARN);
	if (unlikely(!kaddrs))
		return -ENOMEM;

	if (__copy_from_user(kaddrs, addrs, addrs_size)) {
		kfree(kaddrs);
		return -EFAULT;
	}

	/* Walk through the addrs buffer and count the number of addresses. */
	addr_buf = kaddrs;
	while (walk_size < addrs_size) {
		if (walk_size + sizeof(sa_family_t) > addrs_size) {
			kfree(kaddrs);
			return -EINVAL;
		}

		sa_addr = addr_buf;
		af = sctp_get_af_specific(sa_addr->sa_family);

		/* If the address family is not supported or if this address
		 * causes the address buffer to overflow return EINVAL.
		 */
		if (!af || (walk_size + af->sockaddr_len) > addrs_size) {
			kfree(kaddrs);
			return -EINVAL;
		}
		addrcnt++;
		addr_buf += af->sockaddr_len;
		walk_size += af->sockaddr_len;
	}

	/* Do the work. */
	switch (op) {
	case SCTP_BINDX_ADD_ADDR:
		err = sctp_bindx_add(sk, kaddrs, addrcnt);
		if (err)
			goto out;
		err = sctp_send_asconf_add_ip(sk, kaddrs, addrcnt);
		break;

	case SCTP_BINDX_REM_ADDR:
		err = sctp_bindx_rem(sk, kaddrs, addrcnt);
		if (err)
			goto out;
		err = sctp_send_asconf_del_ip(sk, kaddrs, addrcnt);
		break;

	default:
		err = -EINVAL;
		break;
	}

out:
	kfree(kaddrs);

	return err;
}

/* __sctp_connect(struct sock* sk, struct sockaddr *kaddrs, int addrs_size)
 *
 * Common routine for handling connect() and sctp_connectx().
 * Connect will come in with just a single address.
 */
static int __sctp_connect(struct sock *sk,
			  struct sockaddr *kaddrs,
			  int addrs_size,
			  sctp_assoc_t *assoc_id)
{
	struct net *net = sock_net(sk);
	struct sctp_sock *sp;
	struct sctp_endpoint *ep;
	struct sctp_association *asoc = NULL;
	struct sctp_association *asoc2;
	struct sctp_transport *transport;
	union sctp_addr to;
	sctp_scope_t scope;
	long timeo;
	int err = 0;
	int addrcnt = 0;
	int walk_size = 0;
	union sctp_addr *sa_addr = NULL;
	void *addr_buf;
	unsigned short port;
	unsigned int f_flags = 0;

	sp = sctp_sk(sk);
	ep = sp->ep;

	/* connect() cannot be done on a socket that is already in ESTABLISHED
	 * state - UDP-style peeled off socket or a TCP-style socket that
	 * is already connected.
	 * It cannot be done even on a TCP-style listening socket.
	 */
	if (sctp_sstate(sk, ESTABLISHED) || sctp_sstate(sk, CLOSING) ||
	    (sctp_style(sk, TCP) && sctp_sstate(sk, LISTENING))) {
		err = -EISCONN;
		goto out_free;
	}

	/* Walk through the addrs buffer and count the number of addresses. */
	addr_buf = kaddrs;
	while (walk_size < addrs_size) {
		struct sctp_af *af;

		if (walk_size + sizeof(sa_family_t) > addrs_size) {
			err = -EINVAL;
			goto out_free;
		}

		sa_addr = addr_buf;
		af = sctp_get_af_specific(sa_addr->sa.sa_family);

		/* If the address family is not supported or if this address
		 * causes the address buffer to overflow return EINVAL.
		 */
		if (!af || (walk_size + af->sockaddr_len) > addrs_size) {
			err = -EINVAL;
			goto out_free;
		}

		port = ntohs(sa_addr->v4.sin_port);

		/* Save current address so we can work with it */
		memcpy(&to, sa_addr, af->sockaddr_len);

		err = sctp_verify_addr(sk, &to, af->sockaddr_len);
		if (err)
			goto out_free;

		/* Make sure the destination port is correctly set
		 * in all addresses.
		 */
		if (asoc && asoc->peer.port && asoc->peer.port != port) {
			err = -EINVAL;
			goto out_free;
		}

		/* Check if there already is a matching association on the
		 * endpoint (other than the one created here).
		 */
		asoc2 = sctp_endpoint_lookup_assoc(ep, &to, &transport);
		if (asoc2 && asoc2 != asoc) {
			if (asoc2->state >= SCTP_STATE_ESTABLISHED)
				err = -EISCONN;
			else
				err = -EALREADY;
			goto out_free;
		}

		/* If we could not find a matching association on the endpoint,
		 * make sure that there is no peeled-off association matching
		 * the peer address even on another socket.
		 */
		if (sctp_endpoint_is_peeled_off(ep, &to)) {
			err = -EADDRNOTAVAIL;
			goto out_free;
		}

		if (!asoc) {
			/* If a bind() or sctp_bindx() is not called prior to
			 * an sctp_connectx() call, the system picks an
			 * ephemeral port and will choose an address set
			 * equivalent to binding with a wildcard address.
			 */
			if (!ep->base.bind_addr.port) {
				if (sctp_autobind(sk)) {
					err = -EAGAIN;
					goto out_free;
				}
			} else {
				/*
				 * If an unprivileged user inherits a 1-many
				 * style socket with open associations on a
				 * privileged port, it MAY be permitted to
				 * accept new associations, but it SHOULD NOT
				 * be permitted to open new associations.
				 */
				if (ep->base.bind_addr.port < PROT_SOCK &&
				    !ns_capable(net->user_ns, CAP_NET_BIND_SERVICE)) {
					err = -EACCES;
					goto out_free;
				}
			}

			scope = sctp_scope(&to);
			asoc = sctp_association_new(ep, sk, scope, GFP_KERNEL);
			if (!asoc) {
				err = -ENOMEM;
				goto out_free;
			}

			err = sctp_assoc_set_bind_addr_from_ep(asoc, scope,
							      GFP_KERNEL);
			if (err < 0) {
				goto out_free;
			}

		}

		/* Prime the peer's transport structures.  */
		transport = sctp_assoc_add_peer(asoc, &to, GFP_KERNEL,
						SCTP_UNKNOWN);
		if (!transport) {
			err = -ENOMEM;
			goto out_free;
		}

		addrcnt++;
		addr_buf += af->sockaddr_len;
		walk_size += af->sockaddr_len;
	}

	/* In case the user of sctp_connectx() wants an association
	 * id back, assign one now.
	 */
	if (assoc_id) {
		err = sctp_assoc_set_id(asoc, GFP_KERNEL);
		if (err < 0)
			goto out_free;
	}

	err = sctp_primitive_ASSOCIATE(net, asoc, NULL);
	if (err < 0) {
		goto out_free;
	}

	/* Initialize sk's dport and daddr for getpeername() */
	inet_sk(sk)->inet_dport = htons(asoc->peer.port);
	sp->pf->to_sk_daddr(sa_addr, sk);
	sk->sk_err = 0;

	/* in-kernel sockets don't generally have a file allocated to them
	 * if all they do is call sock_create_kern().
	 */
	if (sk->sk_socket->file)
		f_flags = sk->sk_socket->file->f_flags;

	timeo = sock_sndtimeo(sk, f_flags & O_NONBLOCK);

	if (assoc_id)
		*assoc_id = asoc->assoc_id;
	err = sctp_wait_for_connect(asoc, &timeo);
	/* Note: the asoc may be freed after the return of
	 * sctp_wait_for_connect.
	 */

	/* Don't free association on exit. */
	asoc = NULL;

out_free:
	pr_debug("%s: took out_free path with asoc:%p kaddrs:%p err:%d\n",
		 __func__, asoc, kaddrs, err);

	if (asoc) {
		/* sctp_primitive_ASSOCIATE may have added this association
		 * To the hash table, try to unhash it, just in case, its a noop
		 * if it wasn't hashed so we're safe
		 */
		sctp_association_free(asoc);
	}
	return err;
}

/* Helper for tunneling sctp_connectx() requests through sctp_setsockopt()
 *
 * API 8.9
 * int sctp_connectx(int sd, struct sockaddr *addrs, int addrcnt,
 * 			sctp_assoc_t *asoc);
 *
 * If sd is an IPv4 socket, the addresses passed must be IPv4 addresses.
 * If the sd is an IPv6 socket, the addresses passed can either be IPv4
 * or IPv6 addresses.
 *
 * A single address may be specified as INADDR_ANY or IN6ADDR_ANY, see
 * Section 3.1.2 for this usage.
 *
 * addrs is a pointer to an array of one or more socket addresses. Each
 * address is contained in its appropriate structure (i.e. struct
 * sockaddr_in or struct sockaddr_in6) the family of the address type
 * must be used to distengish the address length (note that this
 * representation is termed a "packed array" of addresses). The caller
 * specifies the number of addresses in the array with addrcnt.
 *
 * On success, sctp_connectx() returns 0. It also sets the assoc_id to
 * the association id of the new association.  On failure, sctp_connectx()
 * returns -1, and sets errno to the appropriate error code.  The assoc_id
 * is not touched by the kernel.
 *
 * For SCTP, the port given in each socket address must be the same, or
 * sctp_connectx() will fail, setting errno to EINVAL.
 *
 * An application can use sctp_connectx to initiate an association with
 * an endpoint that is multi-homed.  Much like sctp_bindx() this call
 * allows a caller to specify multiple addresses at which a peer can be
 * reached.  The way the SCTP stack uses the list of addresses to set up
 * the association is implementation dependent.  This function only
 * specifies that the stack will try to make use of all the addresses in
 * the list when needed.
 *
 * Note that the list of addresses passed in is only used for setting up
 * the association.  It does not necessarily equal the set of addresses
 * the peer uses for the resulting association.  If the caller wants to
 * find out the set of peer addresses, it must use sctp_getpaddrs() to
 * retrieve them after the association has been set up.
 *
 * Basically do nothing but copying the addresses from user to kernel
 * land and invoking either sctp_connectx(). This is used for tunneling
 * the sctp_connectx() request through sctp_setsockopt() from userspace.
 *
 * We don't use copy_from_user() for optimization: we first do the
 * sanity checks (buffer size -fast- and access check-healthy
 * pointer); if all of those succeed, then we can alloc the memory
 * (expensive operation) needed to copy the data to kernel. Then we do
 * the copying without checking the user space area
 * (__copy_from_user()).
 *
 * On exit there is no need to do sockfd_put(), sys_setsockopt() does
 * it.
 *
 * sk        The sk of the socket
 * addrs     The pointer to the addresses in user land
 * addrssize Size of the addrs buffer
 *
 * Returns >=0 if ok, <0 errno code on error.
 */
static int __sctp_setsockopt_connectx(struct sock *sk,
				      struct sockaddr __user *addrs,
				      int addrs_size,
				      sctp_assoc_t *assoc_id)
{
	struct sockaddr *kaddrs;
	gfp_t gfp = GFP_KERNEL;
	int err = 0;

	pr_debug("%s: sk:%p addrs:%p addrs_size:%d\n",
		 __func__, sk, addrs, addrs_size);

	if (unlikely(addrs_size <= 0))
		return -EINVAL;

	/* Check the user passed a healthy pointer.  */
	if (unlikely(!access_ok(VERIFY_READ, addrs, addrs_size)))
		return -EFAULT;

	/* Alloc space for the address array in kernel memory.  */
	if (sk->sk_socket->file)
		gfp = GFP_USER | __GFP_NOWARN;
	kaddrs = kmalloc(addrs_size, gfp);
	if (unlikely(!kaddrs))
		return -ENOMEM;

	if (__copy_from_user(kaddrs, addrs, addrs_size)) {
		err = -EFAULT;
	} else {
		err = __sctp_connect(sk, kaddrs, addrs_size, assoc_id);
	}

	kfree(kaddrs);

	return err;
}

/*
 * This is an older interface.  It's kept for backward compatibility
 * to the option that doesn't provide association id.
 */
static int sctp_setsockopt_connectx_old(struct sock *sk,
					struct sockaddr __user *addrs,
					int addrs_size)
{
	return __sctp_setsockopt_connectx(sk, addrs, addrs_size, NULL);
}

/*
 * New interface for the API.  The since the API is done with a socket
 * option, to make it simple we feed back the association id is as a return
 * indication to the call.  Error is always negative and association id is
 * always positive.
 */
static int sctp_setsockopt_connectx(struct sock *sk,
				    struct sockaddr __user *addrs,
				    int addrs_size)
{
	sctp_assoc_t assoc_id = 0;
	int err = 0;

	err = __sctp_setsockopt_connectx(sk, addrs, addrs_size, &assoc_id);

	if (err)
		return err;
	else
		return assoc_id;
}

/*
 * New (hopefully final) interface for the API.
 * We use the sctp_getaddrs_old structure so that use-space library
 * can avoid any unnecessary allocations. The only different part
 * is that we store the actual length of the address buffer into the
 * addrs_num structure member. That way we can re-use the existing
 * code.
 */
#ifdef CONFIG_COMPAT
struct compat_sctp_getaddrs_old {
	sctp_assoc_t	assoc_id;
	s32		addr_num;
	compat_uptr_t	addrs;		/* struct sockaddr * */
};
#endif

static int sctp_getsockopt_connectx3(struct sock *sk, int len,
				     char __user *optval,
				     int __user *optlen)
{
	struct sctp_getaddrs_old param;
	sctp_assoc_t assoc_id = 0;
	int err = 0;

#ifdef CONFIG_COMPAT
	if (in_compat_syscall()) {
		struct compat_sctp_getaddrs_old param32;

		if (len < sizeof(param32))
			return -EINVAL;
		if (copy_from_user(&param32, optval, sizeof(param32)))
			return -EFAULT;

		param.assoc_id = param32.assoc_id;
		param.addr_num = param32.addr_num;
		param.addrs = compat_ptr(param32.addrs);
	} else
#endif
	{
		if (len < sizeof(param))
			return -EINVAL;
		if (copy_from_user(&param, optval, sizeof(param)))
			return -EFAULT;
	}

	err = __sctp_setsockopt_connectx(sk, (struct sockaddr __user *)
					 param.addrs, param.addr_num,
					 &assoc_id);
	if (err == 0 || err == -EINPROGRESS) {
		if (copy_to_user(optval, &assoc_id, sizeof(assoc_id)))
			return -EFAULT;
		if (put_user(sizeof(assoc_id), optlen))
			return -EFAULT;
	}

	return err;
}

/* API 3.1.4 close() - UDP Style Syntax
 * Applications use close() to perform graceful shutdown (as described in
 * Section 10.1 of [SCTP]) on ALL the associations currently represented
 * by a UDP-style socket.
 *
 * The syntax is
 *
 *   ret = close(int sd);
 *
 *   sd      - the socket descriptor of the associations to be closed.
 *
 * To gracefully shutdown a specific association represented by the
 * UDP-style socket, an application should use the sendmsg() call,
 * passing no user data, but including the appropriate flag in the
 * ancillary data (see Section xxxx).
 *
 * If sd in the close() call is a branched-off socket representing only
 * one association, the shutdown is performed on that association only.
 *
 * 4.1.6 close() - TCP Style Syntax
 *
 * Applications use close() to gracefully close down an association.
 *
 * The syntax is:
 *
 *    int close(int sd);
 *
 *      sd      - the socket descriptor of the association to be closed.
 *
 * After an application calls close() on a socket descriptor, no further
 * socket operations will succeed on that descriptor.
 *
 * API 7.1.4 SO_LINGER
 *
 * An application using the TCP-style socket can use this option to
 * perform the SCTP ABORT primitive.  The linger option structure is:
 *
 *  struct  linger {
 *     int     l_onoff;                // option on/off
 *     int     l_linger;               // linger time
 * };
 *
 * To enable the option, set l_onoff to 1.  If the l_linger value is set
 * to 0, calling close() is the same as the ABORT primitive.  If the
 * value is set to a negative value, the setsockopt() call will return
 * an error.  If the value is set to a positive value linger_time, the
 * close() can be blocked for at most linger_time ms.  If the graceful
 * shutdown phase does not finish during this period, close() will
 * return but the graceful shutdown phase continues in the system.
 */
static void sctp_close(struct sock *sk, long timeout)
{
	struct net *net = sock_net(sk);
	struct sctp_endpoint *ep;
	struct sctp_association *asoc;
	struct list_head *pos, *temp;
	unsigned int data_was_unread;

	pr_debug("%s: sk:%p, timeout:%ld\n", __func__, sk, timeout);

	lock_sock(sk);
	sk->sk_shutdown = SHUTDOWN_MASK;
	sk->sk_state = SCTP_SS_CLOSING;

	ep = sctp_sk(sk)->ep;

	/* Clean up any skbs sitting on the receive queue.  */
	data_was_unread = sctp_queue_purge_ulpevents(&sk->sk_receive_queue);
	data_was_unread += sctp_queue_purge_ulpevents(&sctp_sk(sk)->pd_lobby);

	/* Walk all associations on an endpoint.  */
	list_for_each_safe(pos, temp, &ep->asocs) {
		asoc = list_entry(pos, struct sctp_association, asocs);

		if (sctp_style(sk, TCP)) {
			/* A closed association can still be in the list if
			 * it belongs to a TCP-style listening socket that is
			 * not yet accepted. If so, free it. If not, send an
			 * ABORT or SHUTDOWN based on the linger options.
			 */
			if (sctp_state(asoc, CLOSED)) {
				sctp_association_free(asoc);
				continue;
			}
		}

		if (data_was_unread || !skb_queue_empty(&asoc->ulpq.lobby) ||
		    !skb_queue_empty(&asoc->ulpq.reasm) ||
		    (sock_flag(sk, SOCK_LINGER) && !sk->sk_lingertime)) {
			struct sctp_chunk *chunk;

			chunk = sctp_make_abort_user(asoc, NULL, 0);
			sctp_primitive_ABORT(net, asoc, chunk);
		} else
			sctp_primitive_SHUTDOWN(net, asoc, NULL);
	}

	/* On a TCP-style socket, block for at most linger_time if set. */
	if (sctp_style(sk, TCP) && timeout)
		sctp_wait_for_close(sk, timeout);

	/* This will run the backlog queue.  */
	release_sock(sk);

	/* Supposedly, no process has access to the socket, but
	 * the net layers still may.
	 * Also, sctp_destroy_sock() needs to be called with addr_wq_lock
	 * held and that should be grabbed before socket lock.
	 */
	spin_lock_bh(&net->sctp.addr_wq_lock);
	bh_lock_sock(sk);

	/* Hold the sock, since sk_common_release() will put sock_put()
	 * and we have just a little more cleanup.
	 */
	sock_hold(sk);
	sk_common_release(sk);

	bh_unlock_sock(sk);
	spin_unlock_bh(&net->sctp.addr_wq_lock);

	sock_put(sk);

	SCTP_DBG_OBJCNT_DEC(sock);
}

/* Handle EPIPE error. */
static int sctp_error(struct sock *sk, int flags, int err)
{
	if (err == -EPIPE)
		err = sock_error(sk) ? : -EPIPE;
	if (err == -EPIPE && !(flags & MSG_NOSIGNAL))
		send_sig(SIGPIPE, current, 0);
	return err;
}

/* API 3.1.3 sendmsg() - UDP Style Syntax
 *
 * An application uses sendmsg() and recvmsg() calls to transmit data to
 * and receive data from its peer.
 *
 *  ssize_t sendmsg(int socket, const struct msghdr *message,
 *                  int flags);
 *
 *  socket  - the socket descriptor of the endpoint.
 *  message - pointer to the msghdr structure which contains a single
 *            user message and possibly some ancillary data.
 *
 *            See Section 5 for complete description of the data
 *            structures.
 *
 *  flags   - flags sent or received with the user message, see Section
 *            5 for complete description of the flags.
 *
 * Note:  This function could use a rewrite especially when explicit
 * connect support comes in.
 */
/* BUG:  We do not implement the equivalent of sk_stream_wait_memory(). */

static int sctp_msghdr_parse(const struct msghdr *, sctp_cmsgs_t *);

static int sctp_sendmsg(struct sock *sk, struct msghdr *msg, size_t msg_len)
{
	struct net *net = sock_net(sk);
	struct sctp_sock *sp;
	struct sctp_endpoint *ep;
	struct sctp_association *new_asoc = NULL, *asoc = NULL;
	struct sctp_transport *transport, *chunk_tp;
	struct sctp_chunk *chunk;
	union sctp_addr to;
	struct sockaddr *msg_name = NULL;
	struct sctp_sndrcvinfo default_sinfo;
	struct sctp_sndrcvinfo *sinfo;
	struct sctp_initmsg *sinit;
	sctp_assoc_t associd = 0;
	sctp_cmsgs_t cmsgs = { NULL };
	sctp_scope_t scope;
	bool fill_sinfo_ttl = false, wait_connect = false;
	struct sctp_datamsg *datamsg;
	int msg_flags = msg->msg_flags;
	__u16 sinfo_flags = 0;
	long timeo;
	int err;

	err = 0;
	sp = sctp_sk(sk);
	ep = sp->ep;

	pr_debug("%s: sk:%p, msg:%p, msg_len:%zu ep:%p\n", __func__, sk,
		 msg, msg_len, ep);

	/* We cannot send a message over a TCP-style listening socket. */
	if (sctp_style(sk, TCP) && sctp_sstate(sk, LISTENING)) {
		err = -EPIPE;
		goto out_nounlock;
	}

	/* Parse out the SCTP CMSGs.  */
	err = sctp_msghdr_parse(msg, &cmsgs);
	if (err) {
		pr_debug("%s: msghdr parse err:%x\n", __func__, err);
		goto out_nounlock;
	}

	/* Fetch the destination address for this packet.  This
	 * address only selects the association--it is not necessarily
	 * the address we will send to.
	 * For a peeled-off socket, msg_name is ignored.
	 */
	if (!sctp_style(sk, UDP_HIGH_BANDWIDTH) && msg->msg_name) {
		int msg_namelen = msg->msg_namelen;

		err = sctp_verify_addr(sk, (union sctp_addr *)msg->msg_name,
				       msg_namelen);
		if (err)
			return err;

		if (msg_namelen > sizeof(to))
			msg_namelen = sizeof(to);
		memcpy(&to, msg->msg_name, msg_namelen);
		msg_name = msg->msg_name;
	}

	sinit = cmsgs.init;
	if (cmsgs.sinfo != NULL) {
		memset(&default_sinfo, 0, sizeof(default_sinfo));
		default_sinfo.sinfo_stream = cmsgs.sinfo->snd_sid;
		default_sinfo.sinfo_flags = cmsgs.sinfo->snd_flags;
		default_sinfo.sinfo_ppid = cmsgs.sinfo->snd_ppid;
		default_sinfo.sinfo_context = cmsgs.sinfo->snd_context;
		default_sinfo.sinfo_assoc_id = cmsgs.sinfo->snd_assoc_id;

		sinfo = &default_sinfo;
		fill_sinfo_ttl = true;
	} else {
		sinfo = cmsgs.srinfo;
	}
	/* Did the user specify SNDINFO/SNDRCVINFO? */
	if (sinfo) {
		sinfo_flags = sinfo->sinfo_flags;
		associd = sinfo->sinfo_assoc_id;
	}

	pr_debug("%s: msg_len:%zu, sinfo_flags:0x%x\n", __func__,
		 msg_len, sinfo_flags);

	/* SCTP_EOF or SCTP_ABORT cannot be set on a TCP-style socket. */
	if (sctp_style(sk, TCP) && (sinfo_flags & (SCTP_EOF | SCTP_ABORT))) {
		err = -EINVAL;
		goto out_nounlock;
	}

	/* If SCTP_EOF is set, no data can be sent. Disallow sending zero
	 * length messages when SCTP_EOF|SCTP_ABORT is not set.
	 * If SCTP_ABORT is set, the message length could be non zero with
	 * the msg_iov set to the user abort reason.
	 */
	if (((sinfo_flags & SCTP_EOF) && (msg_len > 0)) ||
	    (!(sinfo_flags & (SCTP_EOF|SCTP_ABORT)) && (msg_len == 0))) {
		err = -EINVAL;
		goto out_nounlock;
	}

	/* If SCTP_ADDR_OVER is set, there must be an address
	 * specified in msg_name.
	 */
	if ((sinfo_flags & SCTP_ADDR_OVER) && (!msg->msg_name)) {
		err = -EINVAL;
		goto out_nounlock;
	}

	transport = NULL;

	pr_debug("%s: about to look up association\n", __func__);

	lock_sock(sk);

	/* If a msg_name has been specified, assume this is to be used.  */
	if (msg_name) {
		/* Look for a matching association on the endpoint. */
		asoc = sctp_endpoint_lookup_assoc(ep, &to, &transport);

		/* If we could not find a matching association on the
		 * endpoint, make sure that it is not a TCP-style
		 * socket that already has an association or there is
		 * no peeled-off association on another socket.
		 */
		if (!asoc &&
		    ((sctp_style(sk, TCP) &&
		      (sctp_sstate(sk, ESTABLISHED) ||
		       sctp_sstate(sk, CLOSING))) ||
		     sctp_endpoint_is_peeled_off(ep, &to))) {
			err = -EADDRNOTAVAIL;
			goto out_unlock;
		}
	} else {
		asoc = sctp_id2assoc(sk, associd);
		if (!asoc) {
			err = -EPIPE;
			goto out_unlock;
		}
	}

	if (asoc) {
		pr_debug("%s: just looked up association:%p\n", __func__, asoc);

		/* We cannot send a message on a TCP-style SCTP_SS_ESTABLISHED
		 * socket that has an association in CLOSED state. This can
		 * happen when an accepted socket has an association that is
		 * already CLOSED.
		 */
		if (sctp_state(asoc, CLOSED) && sctp_style(sk, TCP)) {
			err = -EPIPE;
			goto out_unlock;
		}

		if (sinfo_flags & SCTP_EOF) {
			pr_debug("%s: shutting down association:%p\n",
				 __func__, asoc);

			sctp_primitive_SHUTDOWN(net, asoc, NULL);
			err = 0;
			goto out_unlock;
		}
		if (sinfo_flags & SCTP_ABORT) {

			chunk = sctp_make_abort_user(asoc, msg, msg_len);
			if (!chunk) {
				err = -ENOMEM;
				goto out_unlock;
			}

			pr_debug("%s: aborting association:%p\n",
				 __func__, asoc);

			sctp_primitive_ABORT(net, asoc, chunk);
			err = 0;
			goto out_unlock;
		}
	}

	/* Do we need to create the association?  */
	if (!asoc) {
		pr_debug("%s: there is no association yet\n", __func__);

		if (sinfo_flags & (SCTP_EOF | SCTP_ABORT)) {
			err = -EINVAL;
			goto out_unlock;
		}

		/* Check for invalid stream against the stream counts,
		 * either the default or the user specified stream counts.
		 */
		if (sinfo) {
			if (!sinit || !sinit->sinit_num_ostreams) {
				/* Check against the defaults. */
				if (sinfo->sinfo_stream >=
				    sp->initmsg.sinit_num_ostreams) {
					err = -EINVAL;
					goto out_unlock;
				}
			} else {
				/* Check against the requested.  */
				if (sinfo->sinfo_stream >=
				    sinit->sinit_num_ostreams) {
					err = -EINVAL;
					goto out_unlock;
				}
			}
		}

		/*
		 * API 3.1.2 bind() - UDP Style Syntax
		 * If a bind() or sctp_bindx() is not called prior to a
		 * sendmsg() call that initiates a new association, the
		 * system picks an ephemeral port and will choose an address
		 * set equivalent to binding with a wildcard address.
		 */
		if (!ep->base.bind_addr.port) {
			if (sctp_autobind(sk)) {
				err = -EAGAIN;
				goto out_unlock;
			}
		} else {
			/*
			 * If an unprivileged user inherits a one-to-many
			 * style socket with open associations on a privileged
			 * port, it MAY be permitted to accept new associations,
			 * but it SHOULD NOT be permitted to open new
			 * associations.
			 */
			if (ep->base.bind_addr.port < PROT_SOCK &&
			    !ns_capable(net->user_ns, CAP_NET_BIND_SERVICE)) {
				err = -EACCES;
				goto out_unlock;
			}
		}

		scope = sctp_scope(&to);
		new_asoc = sctp_association_new(ep, sk, scope, GFP_KERNEL);
		if (!new_asoc) {
			err = -ENOMEM;
			goto out_unlock;
		}
		asoc = new_asoc;
		err = sctp_assoc_set_bind_addr_from_ep(asoc, scope, GFP_KERNEL);
		if (err < 0) {
			err = -ENOMEM;
			goto out_free;
		}

		/* If the SCTP_INIT ancillary data is specified, set all
		 * the association init values accordingly.
		 */
		if (sinit) {
			if (sinit->sinit_num_ostreams) {
				asoc->c.sinit_num_ostreams =
					sinit->sinit_num_ostreams;
			}
			if (sinit->sinit_max_instreams) {
				asoc->c.sinit_max_instreams =
					sinit->sinit_max_instreams;
			}
			if (sinit->sinit_max_attempts) {
				asoc->max_init_attempts
					= sinit->sinit_max_attempts;
			}
			if (sinit->sinit_max_init_timeo) {
				asoc->max_init_timeo =
				 msecs_to_jiffies(sinit->sinit_max_init_timeo);
			}
		}

		/* Prime the peer's transport structures.  */
		transport = sctp_assoc_add_peer(asoc, &to, GFP_KERNEL, SCTP_UNKNOWN);
		if (!transport) {
			err = -ENOMEM;
			goto out_free;
		}
	}

	/* ASSERT: we have a valid association at this point.  */
	pr_debug("%s: we have a valid association\n", __func__);

	if (!sinfo) {
		/* If the user didn't specify SNDINFO/SNDRCVINFO, make up
		 * one with some defaults.
		 */
		memset(&default_sinfo, 0, sizeof(default_sinfo));
		default_sinfo.sinfo_stream = asoc->default_stream;
		default_sinfo.sinfo_flags = asoc->default_flags;
		default_sinfo.sinfo_ppid = asoc->default_ppid;
		default_sinfo.sinfo_context = asoc->default_context;
		default_sinfo.sinfo_timetolive = asoc->default_timetolive;
		default_sinfo.sinfo_assoc_id = sctp_assoc2id(asoc);

		sinfo = &default_sinfo;
	} else if (fill_sinfo_ttl) {
		/* In case SNDINFO was specified, we still need to fill
		 * it with a default ttl from the assoc here.
		 */
		sinfo->sinfo_timetolive = asoc->default_timetolive;
	}

	/* API 7.1.7, the sndbuf size per association bounds the
	 * maximum size of data that can be sent in a single send call.
	 */
	if (msg_len > sk->sk_sndbuf) {
		err = -EMSGSIZE;
		goto out_free;
	}

	if (asoc->pmtu_pending)
		sctp_assoc_pending_pmtu(sk, asoc);

	/* If fragmentation is disabled and the message length exceeds the
	 * association fragmentation point, return EMSGSIZE.  The I-D
	 * does not specify what this error is, but this looks like
	 * a great fit.
	 */
	if (sctp_sk(sk)->disable_fragments && (msg_len > asoc->frag_point)) {
		err = -EMSGSIZE;
		goto out_free;
	}

	/* Check for invalid stream. */
	if (sinfo->sinfo_stream >= asoc->c.sinit_num_ostreams) {
		err = -EINVAL;
		goto out_free;
	}

	if (sctp_wspace(asoc) < msg_len)
		sctp_prsctp_prune(asoc, sinfo, msg_len - sctp_wspace(asoc));

	timeo = sock_sndtimeo(sk, msg->msg_flags & MSG_DONTWAIT);
	if (!sctp_wspace(asoc)) {
		err = sctp_wait_for_sndbuf(asoc, &timeo, msg_len);
		if (err)
			goto out_free;
	}

	/* If an address is passed with the sendto/sendmsg call, it is used
	 * to override the primary destination address in the TCP model, or
	 * when SCTP_ADDR_OVER flag is set in the UDP model.
	 */
	if ((sctp_style(sk, TCP) && msg_name) ||
	    (sinfo_flags & SCTP_ADDR_OVER)) {
		chunk_tp = sctp_assoc_lookup_paddr(asoc, &to);
		if (!chunk_tp) {
			err = -EINVAL;
			goto out_free;
		}
	} else
		chunk_tp = NULL;

	/* Auto-connect, if we aren't connected already. */
	if (sctp_state(asoc, CLOSED)) {
		err = sctp_primitive_ASSOCIATE(net, asoc, NULL);
		if (err < 0)
			goto out_free;

		wait_connect = true;
		pr_debug("%s: we associated primitively\n", __func__);
	}

	/* Break the message into multiple chunks of maximum size. */
	datamsg = sctp_datamsg_from_user(asoc, sinfo, &msg->msg_iter);
	if (IS_ERR(datamsg)) {
		err = PTR_ERR(datamsg);
		goto out_free;
	}

	/* Now send the (possibly) fragmented message. */
	list_for_each_entry(chunk, &datamsg->chunks, frag_list) {
		sctp_chunk_hold(chunk);

		/* Do accounting for the write space.  */
		sctp_set_owner_w(chunk);

		chunk->transport = chunk_tp;
	}

	/* Send it to the lower layers.  Note:  all chunks
	 * must either fail or succeed.   The lower layer
	 * works that way today.  Keep it that way or this
	 * breaks.
	 */
	err = sctp_primitive_SEND(net, asoc, datamsg);
	/* Did the lower layer accept the chunk? */
	if (err) {
		sctp_datamsg_free(datamsg);
		goto out_free;
	}

	pr_debug("%s: we sent primitively\n", __func__);

	sctp_datamsg_put(datamsg);
	err = msg_len;

	if (unlikely(wait_connect)) {
		timeo = sock_sndtimeo(sk, msg_flags & MSG_DONTWAIT);
		sctp_wait_for_connect(asoc, &timeo);
	}

	/* If we are already past ASSOCIATE, the lower
	 * layers are responsible for association cleanup.
	 */
	goto out_unlock;

out_free:
	if (new_asoc)
		sctp_association_free(asoc);
out_unlock:
	release_sock(sk);

out_nounlock:
	return sctp_error(sk, msg_flags, err);

#if 0
do_sock_err:
	if (msg_len)
		err = msg_len;
	else
		err = sock_error(sk);
	goto out;

do_interrupted:
	if (msg_len)
		err = msg_len;
	goto out;
#endif /* 0 */
}

/* This is an extended version of skb_pull() that removes the data from the
 * start of a skb even when data is spread across the list of skb's in the
 * frag_list. len specifies the total amount of data that needs to be removed.
 * when 'len' bytes could be removed from the skb, it returns 0.
 * If 'len' exceeds the total skb length,  it returns the no. of bytes that
 * could not be removed.
 */
static int sctp_skb_pull(struct sk_buff *skb, int len)
{
	struct sk_buff *list;
	int skb_len = skb_headlen(skb);
	int rlen;

	if (len <= skb_len) {
		__skb_pull(skb, len);
		return 0;
	}
	len -= skb_len;
	__skb_pull(skb, skb_len);

	skb_walk_frags(skb, list) {
		rlen = sctp_skb_pull(list, len);
		skb->len -= (len-rlen);
		skb->data_len -= (len-rlen);

		if (!rlen)
			return 0;

		len = rlen;
	}

	return len;
}

/* API 3.1.3  recvmsg() - UDP Style Syntax
 *
 *  ssize_t recvmsg(int socket, struct msghdr *message,
 *                    int flags);
 *
 *  socket  - the socket descriptor of the endpoint.
 *  message - pointer to the msghdr structure which contains a single
 *            user message and possibly some ancillary data.
 *
 *            See Section 5 for complete description of the data
 *            structures.
 *
 *  flags   - flags sent or received with the user message, see Section
 *            5 for complete description of the flags.
 */
static int sctp_recvmsg(struct sock *sk, struct msghdr *msg, size_t len,
			int noblock, int flags, int *addr_len)
{
	struct sctp_ulpevent *event = NULL;
	struct sctp_sock *sp = sctp_sk(sk);
	struct sk_buff *skb, *head_skb;
	int copied;
	int err = 0;
	int skb_len;

	pr_debug("%s: sk:%p, msghdr:%p, len:%zd, noblock:%d, flags:0x%x, "
		 "addr_len:%p)\n", __func__, sk, msg, len, noblock, flags,
		 addr_len);

	lock_sock(sk);

	if (sctp_style(sk, TCP) && !sctp_sstate(sk, ESTABLISHED) &&
	    !sctp_sstate(sk, CLOSING) && !sctp_sstate(sk, CLOSED)) {
		err = -ENOTCONN;
		goto out;
	}

	skb = sctp_skb_recv_datagram(sk, flags, noblock, &err);
	if (!skb)
		goto out;

	/* Get the total length of the skb including any skb's in the
	 * frag_list.
	 */
	skb_len = skb->len;

	copied = skb_len;
	if (copied > len)
		copied = len;

	err = skb_copy_datagram_msg(skb, 0, msg, copied);

	event = sctp_skb2event(skb);

	if (err)
		goto out_free;

	if (event->chunk && event->chunk->head_skb)
		head_skb = event->chunk->head_skb;
	else
		head_skb = skb;
	sock_recv_ts_and_drops(msg, sk, head_skb);
	if (sctp_ulpevent_is_notification(event)) {
		msg->msg_flags |= MSG_NOTIFICATION;
		sp->pf->event_msgname(event, msg->msg_name, addr_len);
	} else {
		sp->pf->skb_msgname(head_skb, msg->msg_name, addr_len);
	}

	/* Check if we allow SCTP_NXTINFO. */
	if (sp->recvnxtinfo)
		sctp_ulpevent_read_nxtinfo(event, msg, sk);
	/* Check if we allow SCTP_RCVINFO. */
	if (sp->recvrcvinfo)
		sctp_ulpevent_read_rcvinfo(event, msg);
	/* Check if we allow SCTP_SNDRCVINFO. */
	if (sp->subscribe.sctp_data_io_event)
		sctp_ulpevent_read_sndrcvinfo(event, msg);

	err = copied;

	/* If skb's length exceeds the user's buffer, update the skb and
	 * push it back to the receive_queue so that the next call to
	 * recvmsg() will return the remaining data. Don't set MSG_EOR.
	 */
	if (skb_len > copied) {
		msg->msg_flags &= ~MSG_EOR;
		if (flags & MSG_PEEK)
			goto out_free;
		sctp_skb_pull(skb, copied);
		skb_queue_head(&sk->sk_receive_queue, skb);

		/* When only partial message is copied to the user, increase
		 * rwnd by that amount. If all the data in the skb is read,
		 * rwnd is updated when the event is freed.
		 */
		if (!sctp_ulpevent_is_notification(event))
			sctp_assoc_rwnd_increase(event->asoc, copied);
		goto out;
	} else if ((event->msg_flags & MSG_NOTIFICATION) ||
		   (event->msg_flags & MSG_EOR))
		msg->msg_flags |= MSG_EOR;
	else
		msg->msg_flags &= ~MSG_EOR;

out_free:
	if (flags & MSG_PEEK) {
		/* Release the skb reference acquired after peeking the skb in
		 * sctp_skb_recv_datagram().
		 */
		kfree_skb(skb);
	} else {
		/* Free the event which includes releasing the reference to
		 * the owner of the skb, freeing the skb and updating the
		 * rwnd.
		 */
		sctp_ulpevent_free(event);
	}
out:
	release_sock(sk);
	return err;
}

/* 7.1.12 Enable/Disable message fragmentation (SCTP_DISABLE_FRAGMENTS)
 *
 * This option is a on/off flag.  If enabled no SCTP message
 * fragmentation will be performed.  Instead if a message being sent
 * exceeds the current PMTU size, the message will NOT be sent and
 * instead a error will be indicated to the user.
 */
static int sctp_setsockopt_disable_fragments(struct sock *sk,
					     char __user *optval,
					     unsigned int optlen)
{
	int val;

	if (optlen < sizeof(int))
		return -EINVAL;

	if (get_user(val, (int __user *)optval))
		return -EFAULT;

	sctp_sk(sk)->disable_fragments = (val == 0) ? 0 : 1;

	return 0;
}

static int sctp_setsockopt_events(struct sock *sk, char __user *optval,
				  unsigned int optlen)
{
	struct sctp_association *asoc;
	struct sctp_ulpevent *event;

	if (optlen > sizeof(struct sctp_event_subscribe))
		return -EINVAL;
	if (copy_from_user(&sctp_sk(sk)->subscribe, optval, optlen))
		return -EFAULT;

	/* At the time when a user app subscribes to SCTP_SENDER_DRY_EVENT,
	 * if there is no data to be sent or retransmit, the stack will
	 * immediately send up this notification.
	 */
	if (sctp_ulpevent_type_enabled(SCTP_SENDER_DRY_EVENT,
				       &sctp_sk(sk)->subscribe)) {
		asoc = sctp_id2assoc(sk, 0);

		if (asoc && sctp_outq_is_empty(&asoc->outqueue)) {
			event = sctp_ulpevent_make_sender_dry_event(asoc,
					GFP_ATOMIC);
			if (!event)
				return -ENOMEM;

			sctp_ulpq_tail_event(&asoc->ulpq, event);
		}
	}

	return 0;
}

/* 7.1.8 Automatic Close of associations (SCTP_AUTOCLOSE)
 *
 * This socket option is applicable to the UDP-style socket only.  When
 * set it will cause associations that are idle for more than the
 * specified number of seconds to automatically close.  An association
 * being idle is defined an association that has NOT sent or received
 * user data.  The special value of '0' indicates that no automatic
 * close of any associations should be performed.  The option expects an
 * integer defining the number of seconds of idle time before an
 * association is closed.
 */
static int sctp_setsockopt_autoclose(struct sock *sk, char __user *optval,
				     unsigned int optlen)
{
	struct sctp_sock *sp = sctp_sk(sk);
	struct net *net = sock_net(sk);

	/* Applicable to UDP-style socket only */
	if (sctp_style(sk, TCP))
		return -EOPNOTSUPP;
	if (optlen != sizeof(int))
		return -EINVAL;
	if (copy_from_user(&sp->autoclose, optval, optlen))
		return -EFAULT;

	if (sp->autoclose > net->sctp.max_autoclose)
		sp->autoclose = net->sctp.max_autoclose;

	return 0;
}

/* 7.1.13 Peer Address Parameters (SCTP_PEER_ADDR_PARAMS)
 *
 * Applications can enable or disable heartbeats for any peer address of
 * an association, modify an address's heartbeat interval, force a
 * heartbeat to be sent immediately, and adjust the address's maximum
 * number of retransmissions sent before an address is considered
 * unreachable.  The following structure is used to access and modify an
 * address's parameters:
 *
 *  struct sctp_paddrparams {
 *     sctp_assoc_t            spp_assoc_id;
 *     struct sockaddr_storage spp_address;
 *     uint32_t                spp_hbinterval;
 *     uint16_t                spp_pathmaxrxt;
 *     uint32_t                spp_pathmtu;
 *     uint32_t                spp_sackdelay;
 *     uint32_t                spp_flags;
 * };
 *
 *   spp_assoc_id    - (one-to-many style socket) This is filled in the
 *                     application, and identifies the association for
 *                     this query.
 *   spp_address     - This specifies which address is of interest.
 *   spp_hbinterval  - This contains the value of the heartbeat interval,
 *                     in milliseconds.  If a  value of zero
 *                     is present in this field then no changes are to
 *                     be made to this parameter.
 *   spp_pathmaxrxt  - This contains the maximum number of
 *                     retransmissions before this address shall be
 *                     considered unreachable. If a  value of zero
 *                     is present in this field then no changes are to
 *                     be made to this parameter.
 *   spp_pathmtu     - When Path MTU discovery is disabled the value
 *                     specified here will be the "fixed" path mtu.
 *                     Note that if the spp_address field is empty
 *                     then all associations on this address will
 *                     have this fixed path mtu set upon them.
 *
 *   spp_sackdelay   - When delayed sack is enabled, this value specifies
 *                     the number of milliseconds that sacks will be delayed
 *                     for. This value will apply to all addresses of an
 *                     association if the spp_address field is empty. Note
 *                     also, that if delayed sack is enabled and this
 *                     value is set to 0, no change is made to the last
 *                     recorded delayed sack timer value.
 *
 *   spp_flags       - These flags are used to control various features
 *                     on an association. The flag field may contain
 *                     zero or more of the following options.
 *
 *                     SPP_HB_ENABLE  - Enable heartbeats on the
 *                     specified address. Note that if the address
 *                     field is empty all addresses for the association
 *                     have heartbeats enabled upon them.
 *
 *                     SPP_HB_DISABLE - Disable heartbeats on the
 *                     speicifed address. Note that if the address
 *                     field is empty all addresses for the association
 *                     will have their heartbeats disabled. Note also
 *                     that SPP_HB_ENABLE and SPP_HB_DISABLE are
 *                     mutually exclusive, only one of these two should
 *                     be specified. Enabling both fields will have
 *                     undetermined results.
 *
 *                     SPP_HB_DEMAND - Request a user initiated heartbeat
 *                     to be made immediately.
 *
 *                     SPP_HB_TIME_IS_ZERO - Specify's that the time for
 *                     heartbeat delayis to be set to the value of 0
 *                     milliseconds.
 *
 *                     SPP_PMTUD_ENABLE - This field will enable PMTU
 *                     discovery upon the specified address. Note that
 *                     if the address feild is empty then all addresses
 *                     on the association are effected.
 *
 *                     SPP_PMTUD_DISABLE - This field will disable PMTU
 *                     discovery upon the specified address. Note that
 *                     if the address feild is empty then all addresses
 *                     on the association are effected. Not also that
 *                     SPP_PMTUD_ENABLE and SPP_PMTUD_DISABLE are mutually
 *                     exclusive. Enabling both will have undetermined
 *                     results.
 *
 *                     SPP_SACKDELAY_ENABLE - Setting this flag turns
 *                     on delayed sack. The time specified in spp_sackdelay
 *                     is used to specify the sack delay for this address. Note
 *                     that if spp_address is empty then all addresses will
 *                     enable delayed sack and take on the sack delay
 *                     value specified in spp_sackdelay.
 *                     SPP_SACKDELAY_DISABLE - Setting this flag turns
 *                     off delayed sack. If the spp_address field is blank then
 *                     delayed sack is disabled for the entire association. Note
 *                     also that this field is mutually exclusive to
 *                     SPP_SACKDELAY_ENABLE, setting both will have undefined
 *                     results.
 */
static int sctp_apply_peer_addr_params(struct sctp_paddrparams *params,
				       struct sctp_transport   *trans,
				       struct sctp_association *asoc,
				       struct sctp_sock        *sp,
				       int                      hb_change,
				       int                      pmtud_change,
				       int                      sackdelay_change)
{
	int error;

	if (params->spp_flags & SPP_HB_DEMAND && trans) {
		struct net *net = sock_net(trans->asoc->base.sk);

		error = sctp_primitive_REQUESTHEARTBEAT(net, trans->asoc, trans);
		if (error)
			return error;
	}

	/* Note that unless the spp_flag is set to SPP_HB_ENABLE the value of
	 * this field is ignored.  Note also that a value of zero indicates
	 * the current setting should be left unchanged.
	 */
	if (params->spp_flags & SPP_HB_ENABLE) {

		/* Re-zero the interval if the SPP_HB_TIME_IS_ZERO is
		 * set.  This lets us use 0 value when this flag
		 * is set.
		 */
		if (params->spp_flags & SPP_HB_TIME_IS_ZERO)
			params->spp_hbinterval = 0;

		if (params->spp_hbinterval ||
		    (params->spp_flags & SPP_HB_TIME_IS_ZERO)) {
			if (trans) {
				trans->hbinterval =
				    msecs_to_jiffies(params->spp_hbinterval);
			} else if (asoc) {
				asoc->hbinterval =
				    msecs_to_jiffies(params->spp_hbinterval);
			} else {
				sp->hbinterval = params->spp_hbinterval;
			}
		}
	}

	if (hb_change) {
		if (trans) {
			trans->param_flags =
				(trans->param_flags & ~SPP_HB) | hb_change;
		} else if (asoc) {
			asoc->param_flags =
				(asoc->param_flags & ~SPP_HB) | hb_change;
		} else {
			sp->param_flags =
				(sp->param_flags & ~SPP_HB) | hb_change;
		}
	}

	/* When Path MTU discovery is disabled the value specified here will
	 * be the "fixed" path mtu (i.e. the value of the spp_flags field must
	 * include the flag SPP_PMTUD_DISABLE for this field to have any
	 * effect).
	 */
	if ((params->spp_flags & SPP_PMTUD_DISABLE) && params->spp_pathmtu) {
		if (trans) {
			trans->pathmtu = params->spp_pathmtu;
			sctp_assoc_sync_pmtu(sctp_opt2sk(sp), asoc);
		} else if (asoc) {
			asoc->pathmtu = params->spp_pathmtu;
			sctp_frag_point(asoc, params->spp_pathmtu);
		} else {
			sp->pathmtu = params->spp_pathmtu;
		}
	}

	if (pmtud_change) {
		if (trans) {
			int update = (trans->param_flags & SPP_PMTUD_DISABLE) &&
				(params->spp_flags & SPP_PMTUD_ENABLE);
			trans->param_flags =
				(trans->param_flags & ~SPP_PMTUD) | pmtud_change;
			if (update) {
				sctp_transport_pmtu(trans, sctp_opt2sk(sp));
				sctp_assoc_sync_pmtu(sctp_opt2sk(sp), asoc);
			}
		} else if (asoc) {
			asoc->param_flags =
				(asoc->param_flags & ~SPP_PMTUD) | pmtud_change;
		} else {
			sp->param_flags =
				(sp->param_flags & ~SPP_PMTUD) | pmtud_change;
		}
	}

	/* Note that unless the spp_flag is set to SPP_SACKDELAY_ENABLE the
	 * value of this field is ignored.  Note also that a value of zero
	 * indicates the current setting should be left unchanged.
	 */
	if ((params->spp_flags & SPP_SACKDELAY_ENABLE) && params->spp_sackdelay) {
		if (trans) {
			trans->sackdelay =
				msecs_to_jiffies(params->spp_sackdelay);
		} else if (asoc) {
			asoc->sackdelay =
				msecs_to_jiffies(params->spp_sackdelay);
		} else {
			sp->sackdelay = params->spp_sackdelay;
		}
	}

	if (sackdelay_change) {
		if (trans) {
			trans->param_flags =
				(trans->param_flags & ~SPP_SACKDELAY) |
				sackdelay_change;
		} else if (asoc) {
			asoc->param_flags =
				(asoc->param_flags & ~SPP_SACKDELAY) |
				sackdelay_change;
		} else {
			sp->param_flags =
				(sp->param_flags & ~SPP_SACKDELAY) |
				sackdelay_change;
		}
	}

	/* Note that a value of zero indicates the current setting should be
	   left unchanged.
	 */
	if (params->spp_pathmaxrxt) {
		if (trans) {
			trans->pathmaxrxt = params->spp_pathmaxrxt;
		} else if (asoc) {
			asoc->pathmaxrxt = params->spp_pathmaxrxt;
		} else {
			sp->pathmaxrxt = params->spp_pathmaxrxt;
		}
	}

	return 0;
}

static int sctp_setsockopt_peer_addr_params(struct sock *sk,
					    char __user *optval,
					    unsigned int optlen)
{
	struct sctp_paddrparams  params;
	struct sctp_transport   *trans = NULL;
	struct sctp_association *asoc = NULL;
	struct sctp_sock        *sp = sctp_sk(sk);
	int error;
	int hb_change, pmtud_change, sackdelay_change;

	if (optlen != sizeof(struct sctp_paddrparams))
		return -EINVAL;

	if (copy_from_user(&params, optval, optlen))
		return -EFAULT;

	/* Validate flags and value parameters. */
	hb_change        = params.spp_flags & SPP_HB;
	pmtud_change     = params.spp_flags & SPP_PMTUD;
	sackdelay_change = params.spp_flags & SPP_SACKDELAY;

	if (hb_change        == SPP_HB ||
	    pmtud_change     == SPP_PMTUD ||
	    sackdelay_change == SPP_SACKDELAY ||
	    params.spp_sackdelay > 500 ||
	    (params.spp_pathmtu &&
	     params.spp_pathmtu < SCTP_DEFAULT_MINSEGMENT))
		return -EINVAL;

	/* If an address other than INADDR_ANY is specified, and
	 * no transport is found, then the request is invalid.
	 */
	if (!sctp_is_any(sk, (union sctp_addr *)&params.spp_address)) {
		trans = sctp_addr_id2transport(sk, &params.spp_address,
					       params.spp_assoc_id);
		if (!trans)
			return -EINVAL;
	}

	/* Get association, if assoc_id != 0 and the socket is a one
	 * to many style socket, and an association was not found, then
	 * the id was invalid.
	 */
	asoc = sctp_id2assoc(sk, params.spp_assoc_id);
	if (!asoc && params.spp_assoc_id && sctp_style(sk, UDP))
		return -EINVAL;

	/* Heartbeat demand can only be sent on a transport or
	 * association, but not a socket.
	 */
	if (params.spp_flags & SPP_HB_DEMAND && !trans && !asoc)
		return -EINVAL;

	/* Process parameters. */
	error = sctp_apply_peer_addr_params(&params, trans, asoc, sp,
					    hb_change, pmtud_change,
					    sackdelay_change);

	if (error)
		return error;

	/* If changes are for association, also apply parameters to each
	 * transport.
	 */
	if (!trans && asoc) {
		list_for_each_entry(trans, &asoc->peer.transport_addr_list,
				transports) {
			sctp_apply_peer_addr_params(&params, trans, asoc, sp,
						    hb_change, pmtud_change,
						    sackdelay_change);
		}
	}

	return 0;
}

static inline __u32 sctp_spp_sackdelay_enable(__u32 param_flags)
{
	return (param_flags & ~SPP_SACKDELAY) | SPP_SACKDELAY_ENABLE;
}

static inline __u32 sctp_spp_sackdelay_disable(__u32 param_flags)
{
	return (param_flags & ~SPP_SACKDELAY) | SPP_SACKDELAY_DISABLE;
}

/*
 * 7.1.23.  Get or set delayed ack timer (SCTP_DELAYED_SACK)
 *
 * This option will effect the way delayed acks are performed.  This
 * option allows you to get or set the delayed ack time, in
 * milliseconds.  It also allows changing the delayed ack frequency.
 * Changing the frequency to 1 disables the delayed sack algorithm.  If
 * the assoc_id is 0, then this sets or gets the endpoints default
 * values.  If the assoc_id field is non-zero, then the set or get
 * effects the specified association for the one to many model (the
 * assoc_id field is ignored by the one to one model).  Note that if
 * sack_delay or sack_freq are 0 when setting this option, then the
 * current values will remain unchanged.
 *
 * struct sctp_sack_info {
 *     sctp_assoc_t            sack_assoc_id;
 *     uint32_t                sack_delay;
 *     uint32_t                sack_freq;
 * };
 *
 * sack_assoc_id -  This parameter, indicates which association the user
 *    is performing an action upon.  Note that if this field's value is
 *    zero then the endpoints default value is changed (effecting future
 *    associations only).
 *
 * sack_delay -  This parameter contains the number of milliseconds that
 *    the user is requesting the delayed ACK timer be set to.  Note that
 *    this value is defined in the standard to be between 200 and 500
 *    milliseconds.
 *
 * sack_freq -  This parameter contains the number of packets that must
 *    be received before a sack is sent without waiting for the delay
 *    timer to expire.  The default value for this is 2, setting this
 *    value to 1 will disable the delayed sack algorithm.
 */

static int sctp_setsockopt_delayed_ack(struct sock *sk,
				       char __user *optval, unsigned int optlen)
{
	struct sctp_sack_info    params;
	struct sctp_transport   *trans = NULL;
	struct sctp_association *asoc = NULL;
	struct sctp_sock        *sp = sctp_sk(sk);

	if (optlen == sizeof(struct sctp_sack_info)) {
		if (copy_from_user(&params, optval, optlen))
			return -EFAULT;

		if (params.sack_delay == 0 && params.sack_freq == 0)
			return 0;
	} else if (optlen == sizeof(struct sctp_assoc_value)) {
		pr_warn_ratelimited(DEPRECATED
				    "%s (pid %d) "
				    "Use of struct sctp_assoc_value in delayed_ack socket option.\n"
				    "Use struct sctp_sack_info instead\n",
				    current->comm, task_pid_nr(current));
		if (copy_from_user(&params, optval, optlen))
			return -EFAULT;

		if (params.sack_delay == 0)
			params.sack_freq = 1;
		else
			params.sack_freq = 0;
	} else
		return -EINVAL;

	/* Validate value parameter. */
	if (params.sack_delay > 500)
		return -EINVAL;

	/* Get association, if sack_assoc_id != 0 and the socket is a one
	 * to many style socket, and an association was not found, then
	 * the id was invalid.
	 */
	asoc = sctp_id2assoc(sk, params.sack_assoc_id);
	if (!asoc && params.sack_assoc_id && sctp_style(sk, UDP))
		return -EINVAL;

	if (params.sack_delay) {
		if (asoc) {
			asoc->sackdelay =
				msecs_to_jiffies(params.sack_delay);
			asoc->param_flags =
				sctp_spp_sackdelay_enable(asoc->param_flags);
		} else {
			sp->sackdelay = params.sack_delay;
			sp->param_flags =
				sctp_spp_sackdelay_enable(sp->param_flags);
		}
	}

	if (params.sack_freq == 1) {
		if (asoc) {
			asoc->param_flags =
				sctp_spp_sackdelay_disable(asoc->param_flags);
		} else {
			sp->param_flags =
				sctp_spp_sackdelay_disable(sp->param_flags);
		}
	} else if (params.sack_freq > 1) {
		if (asoc) {
			asoc->sackfreq = params.sack_freq;
			asoc->param_flags =
				sctp_spp_sackdelay_enable(asoc->param_flags);
		} else {
			sp->sackfreq = params.sack_freq;
			sp->param_flags =
				sctp_spp_sackdelay_enable(sp->param_flags);
		}
	}

	/* If change is for association, also apply to each transport. */
	if (asoc) {
		list_for_each_entry(trans, &asoc->peer.transport_addr_list,
				transports) {
			if (params.sack_delay) {
				trans->sackdelay =
					msecs_to_jiffies(params.sack_delay);
				trans->param_flags =
					sctp_spp_sackdelay_enable(trans->param_flags);
			}
			if (params.sack_freq == 1) {
				trans->param_flags =
					sctp_spp_sackdelay_disable(trans->param_flags);
			} else if (params.sack_freq > 1) {
				trans->sackfreq = params.sack_freq;
				trans->param_flags =
					sctp_spp_sackdelay_enable(trans->param_flags);
			}
		}
	}

	return 0;
}

/* 7.1.3 Initialization Parameters (SCTP_INITMSG)
 *
 * Applications can specify protocol parameters for the default association
 * initialization.  The option name argument to setsockopt() and getsockopt()
 * is SCTP_INITMSG.
 *
 * Setting initialization parameters is effective only on an unconnected
 * socket (for UDP-style sockets only future associations are effected
 * by the change).  With TCP-style sockets, this option is inherited by
 * sockets derived from a listener socket.
 */
static int sctp_setsockopt_initmsg(struct sock *sk, char __user *optval, unsigned int optlen)
{
	struct sctp_initmsg sinit;
	struct sctp_sock *sp = sctp_sk(sk);

	if (optlen != sizeof(struct sctp_initmsg))
		return -EINVAL;
	if (copy_from_user(&sinit, optval, optlen))
		return -EFAULT;

	if (sinit.sinit_num_ostreams)
		sp->initmsg.sinit_num_ostreams = sinit.sinit_num_ostreams;
	if (sinit.sinit_max_instreams)
		sp->initmsg.sinit_max_instreams = sinit.sinit_max_instreams;
	if (sinit.sinit_max_attempts)
		sp->initmsg.sinit_max_attempts = sinit.sinit_max_attempts;
	if (sinit.sinit_max_init_timeo)
		sp->initmsg.sinit_max_init_timeo = sinit.sinit_max_init_timeo;

	return 0;
}

/*
 * 7.1.14 Set default send parameters (SCTP_DEFAULT_SEND_PARAM)
 *
 *   Applications that wish to use the sendto() system call may wish to
 *   specify a default set of parameters that would normally be supplied
 *   through the inclusion of ancillary data.  This socket option allows
 *   such an application to set the default sctp_sndrcvinfo structure.
 *   The application that wishes to use this socket option simply passes
 *   in to this call the sctp_sndrcvinfo structure defined in Section
 *   5.2.2) The input parameters accepted by this call include
 *   sinfo_stream, sinfo_flags, sinfo_ppid, sinfo_context,
 *   sinfo_timetolive.  The user must provide the sinfo_assoc_id field in
 *   to this call if the caller is using the UDP model.
 */
static int sctp_setsockopt_default_send_param(struct sock *sk,
					      char __user *optval,
					      unsigned int optlen)
{
	struct sctp_sock *sp = sctp_sk(sk);
	struct sctp_association *asoc;
	struct sctp_sndrcvinfo info;

	if (optlen != sizeof(info))
		return -EINVAL;
	if (copy_from_user(&info, optval, optlen))
		return -EFAULT;
	if (info.sinfo_flags &
	    ~(SCTP_UNORDERED | SCTP_ADDR_OVER |
	      SCTP_ABORT | SCTP_EOF))
		return -EINVAL;

	asoc = sctp_id2assoc(sk, info.sinfo_assoc_id);
	if (!asoc && info.sinfo_assoc_id && sctp_style(sk, UDP))
		return -EINVAL;
	if (asoc) {
		asoc->default_stream = info.sinfo_stream;
		asoc->default_flags = info.sinfo_flags;
		asoc->default_ppid = info.sinfo_ppid;
		asoc->default_context = info.sinfo_context;
		asoc->default_timetolive = info.sinfo_timetolive;
	} else {
		sp->default_stream = info.sinfo_stream;
		sp->default_flags = info.sinfo_flags;
		sp->default_ppid = info.sinfo_ppid;
		sp->default_context = info.sinfo_context;
		sp->default_timetolive = info.sinfo_timetolive;
	}

	return 0;
}

/* RFC6458, Section 8.1.31. Set/get Default Send Parameters
 * (SCTP_DEFAULT_SNDINFO)
 */
static int sctp_setsockopt_default_sndinfo(struct sock *sk,
					   char __user *optval,
					   unsigned int optlen)
{
	struct sctp_sock *sp = sctp_sk(sk);
	struct sctp_association *asoc;
	struct sctp_sndinfo info;

	if (optlen != sizeof(info))
		return -EINVAL;
	if (copy_from_user(&info, optval, optlen))
		return -EFAULT;
	if (info.snd_flags &
	    ~(SCTP_UNORDERED | SCTP_ADDR_OVER |
	      SCTP_ABORT | SCTP_EOF))
		return -EINVAL;

	asoc = sctp_id2assoc(sk, info.snd_assoc_id);
	if (!asoc && info.snd_assoc_id && sctp_style(sk, UDP))
		return -EINVAL;
	if (asoc) {
		asoc->default_stream = info.snd_sid;
		asoc->default_flags = info.snd_flags;
		asoc->default_ppid = info.snd_ppid;
		asoc->default_context = info.snd_context;
	} else {
		sp->default_stream = info.snd_sid;
		sp->default_flags = info.snd_flags;
		sp->default_ppid = info.snd_ppid;
		sp->default_context = info.snd_context;
	}

	return 0;
}

/* 7.1.10 Set Primary Address (SCTP_PRIMARY_ADDR)
 *
 * Requests that the local SCTP stack use the enclosed peer address as
 * the association primary.  The enclosed address must be one of the
 * association peer's addresses.
 */
static int sctp_setsockopt_primary_addr(struct sock *sk, char __user *optval,
					unsigned int optlen)
{
	struct sctp_prim prim;
	struct sctp_transport *trans;

	if (optlen != sizeof(struct sctp_prim))
		return -EINVAL;

	if (copy_from_user(&prim, optval, sizeof(struct sctp_prim)))
		return -EFAULT;

	trans = sctp_addr_id2transport(sk, &prim.ssp_addr, prim.ssp_assoc_id);
	if (!trans)
		return -EINVAL;

	sctp_assoc_set_primary(trans->asoc, trans);

	return 0;
}

/*
 * 7.1.5 SCTP_NODELAY
 *
 * Turn on/off any Nagle-like algorithm.  This means that packets are
 * generally sent as soon as possible and no unnecessary delays are
 * introduced, at the cost of more packets in the network.  Expects an
 *  integer boolean flag.
 */
static int sctp_setsockopt_nodelay(struct sock *sk, char __user *optval,
				   unsigned int optlen)
{
	int val;

	if (optlen < sizeof(int))
		return -EINVAL;
	if (get_user(val, (int __user *)optval))
		return -EFAULT;

	sctp_sk(sk)->nodelay = (val == 0) ? 0 : 1;
	return 0;
}

/*
 *
 * 7.1.1 SCTP_RTOINFO
 *
 * The protocol parameters used to initialize and bound retransmission
 * timeout (RTO) are tunable. sctp_rtoinfo structure is used to access
 * and modify these parameters.
 * All parameters are time values, in milliseconds.  A value of 0, when
 * modifying the parameters, indicates that the current value should not
 * be changed.
 *
 */
static int sctp_setsockopt_rtoinfo(struct sock *sk, char __user *optval, unsigned int optlen)
{
	struct sctp_rtoinfo rtoinfo;
	struct sctp_association *asoc;
	unsigned long rto_min, rto_max;
	struct sctp_sock *sp = sctp_sk(sk);

	if (optlen != sizeof (struct sctp_rtoinfo))
		return -EINVAL;

	if (copy_from_user(&rtoinfo, optval, optlen))
		return -EFAULT;

	asoc = sctp_id2assoc(sk, rtoinfo.srto_assoc_id);

	/* Set the values to the specific association */
	if (!asoc && rtoinfo.srto_assoc_id && sctp_style(sk, UDP))
		return -EINVAL;

	rto_max = rtoinfo.srto_max;
	rto_min = rtoinfo.srto_min;

	if (rto_max)
		rto_max = asoc ? msecs_to_jiffies(rto_max) : rto_max;
	else
		rto_max = asoc ? asoc->rto_max : sp->rtoinfo.srto_max;

	if (rto_min)
		rto_min = asoc ? msecs_to_jiffies(rto_min) : rto_min;
	else
		rto_min = asoc ? asoc->rto_min : sp->rtoinfo.srto_min;

	if (rto_min > rto_max)
		return -EINVAL;

	if (asoc) {
		if (rtoinfo.srto_initial != 0)
			asoc->rto_initial =
				msecs_to_jiffies(rtoinfo.srto_initial);
		asoc->rto_max = rto_max;
		asoc->rto_min = rto_min;
	} else {
		/* If there is no association or the association-id = 0
		 * set the values to the endpoint.
		 */
		if (rtoinfo.srto_initial != 0)
			sp->rtoinfo.srto_initial = rtoinfo.srto_initial;
		sp->rtoinfo.srto_max = rto_max;
		sp->rtoinfo.srto_min = rto_min;
	}

	return 0;
}

/*
 *
 * 7.1.2 SCTP_ASSOCINFO
 *
 * This option is used to tune the maximum retransmission attempts
 * of the association.
 * Returns an error if the new association retransmission value is
 * greater than the sum of the retransmission value  of the peer.
 * See [SCTP] for more information.
 *
 */
static int sctp_setsockopt_associnfo(struct sock *sk, char __user *optval, unsigned int optlen)
{

	struct sctp_assocparams assocparams;
	struct sctp_association *asoc;

	if (optlen != sizeof(struct sctp_assocparams))
		return -EINVAL;
	if (copy_from_user(&assocparams, optval, optlen))
		return -EFAULT;

	asoc = sctp_id2assoc(sk, assocparams.sasoc_assoc_id);

	if (!asoc && assocparams.sasoc_assoc_id && sctp_style(sk, UDP))
		return -EINVAL;

	/* Set the values to the specific association */
	if (asoc) {
		if (assocparams.sasoc_asocmaxrxt != 0) {
			__u32 path_sum = 0;
			int   paths = 0;
			struct sctp_transport *peer_addr;

			list_for_each_entry(peer_addr, &asoc->peer.transport_addr_list,
					transports) {
				path_sum += peer_addr->pathmaxrxt;
				paths++;
			}

			/* Only validate asocmaxrxt if we have more than
			 * one path/transport.  We do this because path
			 * retransmissions are only counted when we have more
			 * then one path.
			 */
			if (paths > 1 &&
			    assocparams.sasoc_asocmaxrxt > path_sum)
				return -EINVAL;

			asoc->max_retrans = assocparams.sasoc_asocmaxrxt;
		}

		if (assocparams.sasoc_cookie_life != 0)
			asoc->cookie_life = ms_to_ktime(assocparams.sasoc_cookie_life);
	} else {
		/* Set the values to the endpoint */
		struct sctp_sock *sp = sctp_sk(sk);

		if (assocparams.sasoc_asocmaxrxt != 0)
			sp->assocparams.sasoc_asocmaxrxt =
						assocparams.sasoc_asocmaxrxt;
		if (assocparams.sasoc_cookie_life != 0)
			sp->assocparams.sasoc_cookie_life =
						assocparams.sasoc_cookie_life;
	}
	return 0;
}

/*
 * 7.1.16 Set/clear IPv4 mapped addresses (SCTP_I_WANT_MAPPED_V4_ADDR)
 *
 * This socket option is a boolean flag which turns on or off mapped V4
 * addresses.  If this option is turned on and the socket is type
 * PF_INET6, then IPv4 addresses will be mapped to V6 representation.
 * If this option is turned off, then no mapping will be done of V4
 * addresses and a user will receive both PF_INET6 and PF_INET type
 * addresses on the socket.
 */
static int sctp_setsockopt_mappedv4(struct sock *sk, char __user *optval, unsigned int optlen)
{
	int val;
	struct sctp_sock *sp = sctp_sk(sk);

	if (optlen < sizeof(int))
		return -EINVAL;
	if (get_user(val, (int __user *)optval))
		return -EFAULT;
	if (val)
		sp->v4mapped = 1;
	else
		sp->v4mapped = 0;

	return 0;
}

/*
 * 8.1.16.  Get or Set the Maximum Fragmentation Size (SCTP_MAXSEG)
 * This option will get or set the maximum size to put in any outgoing
 * SCTP DATA chunk.  If a message is larger than this size it will be
 * fragmented by SCTP into the specified size.  Note that the underlying
 * SCTP implementation may fragment into smaller sized chunks when the
 * PMTU of the underlying association is smaller than the value set by
 * the user.  The default value for this option is '0' which indicates
 * the user is NOT limiting fragmentation and only the PMTU will effect
 * SCTP's choice of DATA chunk size.  Note also that values set larger
 * than the maximum size of an IP datagram will effectively let SCTP
 * control fragmentation (i.e. the same as setting this option to 0).
 *
 * The following structure is used to access and modify this parameter:
 *
 * struct sctp_assoc_value {
 *   sctp_assoc_t assoc_id;
 *   uint32_t assoc_value;
 * };
 *
 * assoc_id:  This parameter is ignored for one-to-one style sockets.
 *    For one-to-many style sockets this parameter indicates which
 *    association the user is performing an action upon.  Note that if
 *    this field's value is zero then the endpoints default value is
 *    changed (effecting future associations only).
 * assoc_value:  This parameter specifies the maximum size in bytes.
 */
static int sctp_setsockopt_maxseg(struct sock *sk, char __user *optval, unsigned int optlen)
{
	struct sctp_assoc_value params;
	struct sctp_association *asoc;
	struct sctp_sock *sp = sctp_sk(sk);
	int val;

	if (optlen == sizeof(int)) {
		pr_warn_ratelimited(DEPRECATED
				    "%s (pid %d) "
				    "Use of int in maxseg socket option.\n"
				    "Use struct sctp_assoc_value instead\n",
				    current->comm, task_pid_nr(current));
		if (copy_from_user(&val, optval, optlen))
			return -EFAULT;
		params.assoc_id = 0;
	} else if (optlen == sizeof(struct sctp_assoc_value)) {
		if (copy_from_user(&params, optval, optlen))
			return -EFAULT;
		val = params.assoc_value;
	} else
		return -EINVAL;

	if ((val != 0) && ((val < 8) || (val > SCTP_MAX_CHUNK_LEN)))
		return -EINVAL;

	asoc = sctp_id2assoc(sk, params.assoc_id);
	if (!asoc && params.assoc_id && sctp_style(sk, UDP))
		return -EINVAL;

	if (asoc) {
		if (val == 0) {
			val = asoc->pathmtu;
			val -= sp->pf->af->net_header_len;
			val -= sizeof(struct sctphdr) +
					sizeof(struct sctp_data_chunk);
		}
		asoc->user_frag = val;
		asoc->frag_point = sctp_frag_point(asoc, asoc->pathmtu);
	} else {
		sp->user_frag = val;
	}

	return 0;
}


/*
 *  7.1.9 Set Peer Primary Address (SCTP_SET_PEER_PRIMARY_ADDR)
 *
 *   Requests that the peer mark the enclosed address as the association
 *   primary. The enclosed address must be one of the association's
 *   locally bound addresses. The following structure is used to make a
 *   set primary request:
 */
static int sctp_setsockopt_peer_primary_addr(struct sock *sk, char __user *optval,
					     unsigned int optlen)
{
	struct net *net = sock_net(sk);
	struct sctp_sock	*sp;
	struct sctp_association	*asoc = NULL;
	struct sctp_setpeerprim	prim;
	struct sctp_chunk	*chunk;
	struct sctp_af		*af;
	int 			err;

	sp = sctp_sk(sk);

	if (!net->sctp.addip_enable)
		return -EPERM;

	if (optlen != sizeof(struct sctp_setpeerprim))
		return -EINVAL;

	if (copy_from_user(&prim, optval, optlen))
		return -EFAULT;

	asoc = sctp_id2assoc(sk, prim.sspp_assoc_id);
	if (!asoc)
		return -EINVAL;

	if (!asoc->peer.asconf_capable)
		return -EPERM;

	if (asoc->peer.addip_disabled_mask & SCTP_PARAM_SET_PRIMARY)
		return -EPERM;

	if (!sctp_state(asoc, ESTABLISHED))
		return -ENOTCONN;

	af = sctp_get_af_specific(prim.sspp_addr.ss_family);
	if (!af)
		return -EINVAL;

	if (!af->addr_valid((union sctp_addr *)&prim.sspp_addr, sp, NULL))
		return -EADDRNOTAVAIL;

	if (!sctp_assoc_lookup_laddr(asoc, (union sctp_addr *)&prim.sspp_addr))
		return -EADDRNOTAVAIL;

	/* Create an ASCONF chunk with SET_PRIMARY parameter	*/
	chunk = sctp_make_asconf_set_prim(asoc,
					  (union sctp_addr *)&prim.sspp_addr);
	if (!chunk)
		return -ENOMEM;

	err = sctp_send_asconf(asoc, chunk);

	pr_debug("%s: we set peer primary addr primitively\n", __func__);

	return err;
}

static int sctp_setsockopt_adaptation_layer(struct sock *sk, char __user *optval,
					    unsigned int optlen)
{
	struct sctp_setadaptation adaptation;

	if (optlen != sizeof(struct sctp_setadaptation))
		return -EINVAL;
	if (copy_from_user(&adaptation, optval, optlen))
		return -EFAULT;

	sctp_sk(sk)->adaptation_ind = adaptation.ssb_adaptation_ind;

	return 0;
}

/*
 * 7.1.29.  Set or Get the default context (SCTP_CONTEXT)
 *
 * The context field in the sctp_sndrcvinfo structure is normally only
 * used when a failed message is retrieved holding the value that was
 * sent down on the actual send call.  This option allows the setting of
 * a default context on an association basis that will be received on
 * reading messages from the peer.  This is especially helpful in the
 * one-2-many model for an application to keep some reference to an
 * internal state machine that is processing messages on the
 * association.  Note that the setting of this value only effects
 * received messages from the peer and does not effect the value that is
 * saved with outbound messages.
 */
static int sctp_setsockopt_context(struct sock *sk, char __user *optval,
				   unsigned int optlen)
{
	struct sctp_assoc_value params;
	struct sctp_sock *sp;
	struct sctp_association *asoc;

	if (optlen != sizeof(struct sctp_assoc_value))
		return -EINVAL;
	if (copy_from_user(&params, optval, optlen))
		return -EFAULT;

	sp = sctp_sk(sk);

	if (params.assoc_id != 0) {
		asoc = sctp_id2assoc(sk, params.assoc_id);
		if (!asoc)
			return -EINVAL;
		asoc->default_rcv_context = params.assoc_value;
	} else {
		sp->default_rcv_context = params.assoc_value;
	}

	return 0;
}

/*
 * 7.1.24.  Get or set fragmented interleave (SCTP_FRAGMENT_INTERLEAVE)
 *
 * This options will at a minimum specify if the implementation is doing
 * fragmented interleave.  Fragmented interleave, for a one to many
 * socket, is when subsequent calls to receive a message may return
 * parts of messages from different associations.  Some implementations
 * may allow you to turn this value on or off.  If so, when turned off,
 * no fragment interleave will occur (which will cause a head of line
 * blocking amongst multiple associations sharing the same one to many
 * socket).  When this option is turned on, then each receive call may
 * come from a different association (thus the user must receive data
 * with the extended calls (e.g. sctp_recvmsg) to keep track of which
 * association each receive belongs to.
 *
 * This option takes a boolean value.  A non-zero value indicates that
 * fragmented interleave is on.  A value of zero indicates that
 * fragmented interleave is off.
 *
 * Note that it is important that an implementation that allows this
 * option to be turned on, have it off by default.  Otherwise an unaware
 * application using the one to many model may become confused and act
 * incorrectly.
 */
static int sctp_setsockopt_fragment_interleave(struct sock *sk,
					       char __user *optval,
					       unsigned int optlen)
{
	int val;

	if (optlen != sizeof(int))
		return -EINVAL;
	if (get_user(val, (int __user *)optval))
		return -EFAULT;

	sctp_sk(sk)->frag_interleave = (val == 0) ? 0 : 1;

	return 0;
}

/*
 * 8.1.21.  Set or Get the SCTP Partial Delivery Point
 *       (SCTP_PARTIAL_DELIVERY_POINT)
 *
 * This option will set or get the SCTP partial delivery point.  This
 * point is the size of a message where the partial delivery API will be
 * invoked to help free up rwnd space for the peer.  Setting this to a
 * lower value will cause partial deliveries to happen more often.  The
 * calls argument is an integer that sets or gets the partial delivery
 * point.  Note also that the call will fail if the user attempts to set
 * this value larger than the socket receive buffer size.
 *
 * Note that any single message having a length smaller than or equal to
 * the SCTP partial delivery point will be delivered in one single read
 * call as long as the user provided buffer is large enough to hold the
 * message.
 */
static int sctp_setsockopt_partial_delivery_point(struct sock *sk,
						  char __user *optval,
						  unsigned int optlen)
{
	u32 val;

	if (optlen != sizeof(u32))
		return -EINVAL;
	if (get_user(val, (int __user *)optval))
		return -EFAULT;

	/* Note: We double the receive buffer from what the user sets
	 * it to be, also initial rwnd is based on rcvbuf/2.
	 */
	if (val > (sk->sk_rcvbuf >> 1))
		return -EINVAL;

	sctp_sk(sk)->pd_point = val;

	return 0; /* is this the right error code? */
}

/*
 * 7.1.28.  Set or Get the maximum burst (SCTP_MAX_BURST)
 *
 * This option will allow a user to change the maximum burst of packets
 * that can be emitted by this association.  Note that the default value
 * is 4, and some implementations may restrict this setting so that it
 * can only be lowered.
 *
 * NOTE: This text doesn't seem right.  Do this on a socket basis with
 * future associations inheriting the socket value.
 */
static int sctp_setsockopt_maxburst(struct sock *sk,
				    char __user *optval,
				    unsigned int optlen)
{
	struct sctp_assoc_value params;
	struct sctp_sock *sp;
	struct sctp_association *asoc;
	int val;
	int assoc_id = 0;

	if (optlen == sizeof(int)) {
		pr_warn_ratelimited(DEPRECATED
				    "%s (pid %d) "
				    "Use of int in max_burst socket option deprecated.\n"
				    "Use struct sctp_assoc_value instead\n",
				    current->comm, task_pid_nr(current));
		if (copy_from_user(&val, optval, optlen))
			return -EFAULT;
	} else if (optlen == sizeof(struct sctp_assoc_value)) {
		if (copy_from_user(&params, optval, optlen))
			return -EFAULT;
		val = params.assoc_value;
		assoc_id = params.assoc_id;
	} else
		return -EINVAL;

	sp = sctp_sk(sk);

	if (assoc_id != 0) {
		asoc = sctp_id2assoc(sk, assoc_id);
		if (!asoc)
			return -EINVAL;
		asoc->max_burst = val;
	} else
		sp->max_burst = val;

	return 0;
}

/*
 * 7.1.18.  Add a chunk that must be authenticated (SCTP_AUTH_CHUNK)
 *
 * This set option adds a chunk type that the user is requesting to be
 * received only in an authenticated way.  Changes to the list of chunks
 * will only effect future associations on the socket.
 */
static int sctp_setsockopt_auth_chunk(struct sock *sk,
				      char __user *optval,
				      unsigned int optlen)
{
	struct sctp_endpoint *ep = sctp_sk(sk)->ep;
	struct sctp_authchunk val;

	if (!ep->auth_enable)
		return -EACCES;

	if (optlen != sizeof(struct sctp_authchunk))
		return -EINVAL;
	if (copy_from_user(&val, optval, optlen))
		return -EFAULT;

	switch (val.sauth_chunk) {
	case SCTP_CID_INIT:
	case SCTP_CID_INIT_ACK:
	case SCTP_CID_SHUTDOWN_COMPLETE:
	case SCTP_CID_AUTH:
		return -EINVAL;
	}

	/* add this chunk id to the endpoint */
	return sctp_auth_ep_add_chunkid(ep, val.sauth_chunk);
}

/*
 * 7.1.19.  Get or set the list of supported HMAC Identifiers (SCTP_HMAC_IDENT)
 *
 * This option gets or sets the list of HMAC algorithms that the local
 * endpoint requires the peer to use.
 */
static int sctp_setsockopt_hmac_ident(struct sock *sk,
				      char __user *optval,
				      unsigned int optlen)
{
	struct sctp_endpoint *ep = sctp_sk(sk)->ep;
	struct sctp_hmacalgo *hmacs;
	u32 idents;
	int err;

	if (!ep->auth_enable)
		return -EACCES;

	if (optlen < sizeof(struct sctp_hmacalgo))
		return -EINVAL;

	hmacs = memdup_user(optval, optlen);
	if (IS_ERR(hmacs))
		return PTR_ERR(hmacs);

	idents = hmacs->shmac_num_idents;
	if (idents == 0 || idents > SCTP_AUTH_NUM_HMACS ||
	    (idents * sizeof(u16)) > (optlen - sizeof(struct sctp_hmacalgo))) {
		err = -EINVAL;
		goto out;
	}

	err = sctp_auth_ep_set_hmacs(ep, hmacs);
out:
	kfree(hmacs);
	return err;
}

/*
 * 7.1.20.  Set a shared key (SCTP_AUTH_KEY)
 *
 * This option will set a shared secret key which is used to build an
 * association shared key.
 */
static int sctp_setsockopt_auth_key(struct sock *sk,
				    char __user *optval,
				    unsigned int optlen)
{
	struct sctp_endpoint *ep = sctp_sk(sk)->ep;
	struct sctp_authkey *authkey;
	struct sctp_association *asoc;
	int ret;

	if (!ep->auth_enable)
		return -EACCES;

	if (optlen <= sizeof(struct sctp_authkey))
		return -EINVAL;

	authkey = memdup_user(optval, optlen);
	if (IS_ERR(authkey))
		return PTR_ERR(authkey);

	if (authkey->sca_keylength > optlen - sizeof(struct sctp_authkey)) {
		ret = -EINVAL;
		goto out;
	}

	asoc = sctp_id2assoc(sk, authkey->sca_assoc_id);
	if (!asoc && authkey->sca_assoc_id && sctp_style(sk, UDP)) {
		ret = -EINVAL;
		goto out;
	}

	ret = sctp_auth_set_key(ep, asoc, authkey);
out:
	kzfree(authkey);
	return ret;
}

/*
 * 7.1.21.  Get or set the active shared key (SCTP_AUTH_ACTIVE_KEY)
 *
 * This option will get or set the active shared key to be used to build
 * the association shared key.
 */
static int sctp_setsockopt_active_key(struct sock *sk,
				      char __user *optval,
				      unsigned int optlen)
{
	struct sctp_endpoint *ep = sctp_sk(sk)->ep;
	struct sctp_authkeyid val;
	struct sctp_association *asoc;

	if (!ep->auth_enable)
		return -EACCES;

	if (optlen != sizeof(struct sctp_authkeyid))
		return -EINVAL;
	if (copy_from_user(&val, optval, optlen))
		return -EFAULT;

	asoc = sctp_id2assoc(sk, val.scact_assoc_id);
	if (!asoc && val.scact_assoc_id && sctp_style(sk, UDP))
		return -EINVAL;

	return sctp_auth_set_active_key(ep, asoc, val.scact_keynumber);
}

/*
 * 7.1.22.  Delete a shared key (SCTP_AUTH_DELETE_KEY)
 *
 * This set option will delete a shared secret key from use.
 */
static int sctp_setsockopt_del_key(struct sock *sk,
				   char __user *optval,
				   unsigned int optlen)
{
	struct sctp_endpoint *ep = sctp_sk(sk)->ep;
	struct sctp_authkeyid val;
	struct sctp_association *asoc;

	if (!ep->auth_enable)
		return -EACCES;

	if (optlen != sizeof(struct sctp_authkeyid))
		return -EINVAL;
	if (copy_from_user(&val, optval, optlen))
		return -EFAULT;

	asoc = sctp_id2assoc(sk, val.scact_assoc_id);
	if (!asoc && val.scact_assoc_id && sctp_style(sk, UDP))
		return -EINVAL;

	return sctp_auth_del_key_id(ep, asoc, val.scact_keynumber);

}

/*
 * 8.1.23 SCTP_AUTO_ASCONF
 *
 * This option will enable or disable the use of the automatic generation of
 * ASCONF chunks to add and delete addresses to an existing association.  Note
 * that this option has two caveats namely: a) it only affects sockets that
 * are bound to all addresses available to the SCTP stack, and b) the system
 * administrator may have an overriding control that turns the ASCONF feature
 * off no matter what setting the socket option may have.
 * This option expects an integer boolean flag, where a non-zero value turns on
 * the option, and a zero value turns off the option.
 * Note. In this implementation, socket operation overrides default parameter
 * being set by sysctl as well as FreeBSD implementation
 */
static int sctp_setsockopt_auto_asconf(struct sock *sk, char __user *optval,
					unsigned int optlen)
{
	int val;
	struct sctp_sock *sp = sctp_sk(sk);

	if (optlen < sizeof(int))
		return -EINVAL;
	if (get_user(val, (int __user *)optval))
		return -EFAULT;
	if (!sctp_is_ep_boundall(sk) && val)
		return -EINVAL;
	if ((val && sp->do_auto_asconf) || (!val && !sp->do_auto_asconf))
		return 0;

	spin_lock_bh(&sock_net(sk)->sctp.addr_wq_lock);
	if (val == 0 && sp->do_auto_asconf) {
		list_del(&sp->auto_asconf_list);
		sp->do_auto_asconf = 0;
	} else if (val && !sp->do_auto_asconf) {
		list_add_tail(&sp->auto_asconf_list,
		    &sock_net(sk)->sctp.auto_asconf_splist);
		sp->do_auto_asconf = 1;
	}
	spin_unlock_bh(&sock_net(sk)->sctp.addr_wq_lock);
	return 0;
}

/*
 * SCTP_PEER_ADDR_THLDS
 *
 * This option allows us to alter the partially failed threshold for one or all
 * transports in an association.  See Section 6.1 of:
 * http://www.ietf.org/id/draft-nishida-tsvwg-sctp-failover-05.txt
 */
static int sctp_setsockopt_paddr_thresholds(struct sock *sk,
					    char __user *optval,
					    unsigned int optlen)
{
	struct sctp_paddrthlds val;
	struct sctp_transport *trans;
	struct sctp_association *asoc;

	if (optlen < sizeof(struct sctp_paddrthlds))
		return -EINVAL;
	if (copy_from_user(&val, (struct sctp_paddrthlds __user *)optval,
			   sizeof(struct sctp_paddrthlds)))
		return -EFAULT;


	if (sctp_is_any(sk, (const union sctp_addr *)&val.spt_address)) {
		asoc = sctp_id2assoc(sk, val.spt_assoc_id);
		if (!asoc)
			return -ENOENT;
		list_for_each_entry(trans, &asoc->peer.transport_addr_list,
				    transports) {
			if (val.spt_pathmaxrxt)
				trans->pathmaxrxt = val.spt_pathmaxrxt;
			trans->pf_retrans = val.spt_pathpfthld;
		}

		if (val.spt_pathmaxrxt)
			asoc->pathmaxrxt = val.spt_pathmaxrxt;
		asoc->pf_retrans = val.spt_pathpfthld;
	} else {
		trans = sctp_addr_id2transport(sk, &val.spt_address,
					       val.spt_assoc_id);
		if (!trans)
			return -ENOENT;

		if (val.spt_pathmaxrxt)
			trans->pathmaxrxt = val.spt_pathmaxrxt;
		trans->pf_retrans = val.spt_pathpfthld;
	}

	return 0;
}

static int sctp_setsockopt_recvrcvinfo(struct sock *sk,
				       char __user *optval,
				       unsigned int optlen)
{
	int val;

	if (optlen < sizeof(int))
		return -EINVAL;
	if (get_user(val, (int __user *) optval))
		return -EFAULT;

	sctp_sk(sk)->recvrcvinfo = (val == 0) ? 0 : 1;

	return 0;
}

static int sctp_setsockopt_recvnxtinfo(struct sock *sk,
				       char __user *optval,
				       unsigned int optlen)
{
	int val;

	if (optlen < sizeof(int))
		return -EINVAL;
	if (get_user(val, (int __user *) optval))
		return -EFAULT;

	sctp_sk(sk)->recvnxtinfo = (val == 0) ? 0 : 1;

	return 0;
}

static int sctp_setsockopt_pr_supported(struct sock *sk,
					char __user *optval,
					unsigned int optlen)
{
	struct sctp_assoc_value params;
	struct sctp_association *asoc;
	int retval = -EINVAL;

	if (optlen != sizeof(params))
		goto out;

	if (copy_from_user(&params, optval, optlen)) {
		retval = -EFAULT;
		goto out;
	}

	asoc = sctp_id2assoc(sk, params.assoc_id);
	if (asoc) {
		asoc->prsctp_enable = !!params.assoc_value;
	} else if (!params.assoc_id) {
		struct sctp_sock *sp = sctp_sk(sk);

		sp->ep->prsctp_enable = !!params.assoc_value;
	} else {
		goto out;
	}

	retval = 0;

out:
	return retval;
}

static int sctp_setsockopt_default_prinfo(struct sock *sk,
					  char __user *optval,
					  unsigned int optlen)
{
	struct sctp_default_prinfo info;
	struct sctp_association *asoc;
	int retval = -EINVAL;

	if (optlen != sizeof(info))
		goto out;

	if (copy_from_user(&info, optval, sizeof(info))) {
		retval = -EFAULT;
		goto out;
	}

	if (info.pr_policy & ~SCTP_PR_SCTP_MASK)
		goto out;

	if (info.pr_policy == SCTP_PR_SCTP_NONE)
		info.pr_value = 0;

	asoc = sctp_id2assoc(sk, info.pr_assoc_id);
	if (asoc) {
		SCTP_PR_SET_POLICY(asoc->default_flags, info.pr_policy);
		asoc->default_timetolive = info.pr_value;
	} else if (!info.pr_assoc_id) {
		struct sctp_sock *sp = sctp_sk(sk);

		SCTP_PR_SET_POLICY(sp->default_flags, info.pr_policy);
		sp->default_timetolive = info.pr_value;
	} else {
		goto out;
	}

	retval = 0;

out:
	return retval;
}

/* API 6.2 setsockopt(), getsockopt()
 *
 * Applications use setsockopt() and getsockopt() to set or retrieve
 * socket options.  Socket options are used to change the default
 * behavior of sockets calls.  They are described in Section 7.
 *
 * The syntax is:
 *
 *   ret = getsockopt(int sd, int level, int optname, void __user *optval,
 *                    int __user *optlen);
 *   ret = setsockopt(int sd, int level, int optname, const void __user *optval,
 *                    int optlen);
 *
 *   sd      - the socket descript.
 *   level   - set to IPPROTO_SCTP for all SCTP options.
 *   optname - the option name.
 *   optval  - the buffer to store the value of the option.
 *   optlen  - the size of the buffer.
 */
static int sctp_setsockopt(struct sock *sk, int level, int optname,
			   char __user *optval, unsigned int optlen)
{
	int retval = 0;

	pr_debug("%s: sk:%p, optname:%d\n", __func__, sk, optname);

	/* I can hardly begin to describe how wrong this is.  This is
	 * so broken as to be worse than useless.  The API draft
	 * REALLY is NOT helpful here...  I am not convinced that the
	 * semantics of setsockopt() with a level OTHER THAN SOL_SCTP
	 * are at all well-founded.
	 */
	if (level != SOL_SCTP) {
		struct sctp_af *af = sctp_sk(sk)->pf->af;
		retval = af->setsockopt(sk, level, optname, optval, optlen);
		goto out_nounlock;
	}

	lock_sock(sk);

	switch (optname) {
	case SCTP_SOCKOPT_BINDX_ADD:
		/* 'optlen' is the size of the addresses buffer. */
		retval = sctp_setsockopt_bindx(sk, (struct sockaddr __user *)optval,
					       optlen, SCTP_BINDX_ADD_ADDR);
		break;

	case SCTP_SOCKOPT_BINDX_REM:
		/* 'optlen' is the size of the addresses buffer. */
		retval = sctp_setsockopt_bindx(sk, (struct sockaddr __user *)optval,
					       optlen, SCTP_BINDX_REM_ADDR);
		break;

	case SCTP_SOCKOPT_CONNECTX_OLD:
		/* 'optlen' is the size of the addresses buffer. */
		retval = sctp_setsockopt_connectx_old(sk,
					    (struct sockaddr __user *)optval,
					    optlen);
		break;

	case SCTP_SOCKOPT_CONNECTX:
		/* 'optlen' is the size of the addresses buffer. */
		retval = sctp_setsockopt_connectx(sk,
					    (struct sockaddr __user *)optval,
					    optlen);
		break;

	case SCTP_DISABLE_FRAGMENTS:
		retval = sctp_setsockopt_disable_fragments(sk, optval, optlen);
		break;

	case SCTP_EVENTS:
		retval = sctp_setsockopt_events(sk, optval, optlen);
		break;

	case SCTP_AUTOCLOSE:
		retval = sctp_setsockopt_autoclose(sk, optval, optlen);
		break;

	case SCTP_PEER_ADDR_PARAMS:
		retval = sctp_setsockopt_peer_addr_params(sk, optval, optlen);
		break;

	case SCTP_DELAYED_SACK:
		retval = sctp_setsockopt_delayed_ack(sk, optval, optlen);
		break;
	case SCTP_PARTIAL_DELIVERY_POINT:
		retval = sctp_setsockopt_partial_delivery_point(sk, optval, optlen);
		break;

	case SCTP_INITMSG:
		retval = sctp_setsockopt_initmsg(sk, optval, optlen);
		break;
	case SCTP_DEFAULT_SEND_PARAM:
		retval = sctp_setsockopt_default_send_param(sk, optval,
							    optlen);
		break;
	case SCTP_DEFAULT_SNDINFO:
		retval = sctp_setsockopt_default_sndinfo(sk, optval, optlen);
		break;
	case SCTP_PRIMARY_ADDR:
		retval = sctp_setsockopt_primary_addr(sk, optval, optlen);
		break;
	case SCTP_SET_PEER_PRIMARY_ADDR:
		retval = sctp_setsockopt_peer_primary_addr(sk, optval, optlen);
		break;
	case SCTP_NODELAY:
		retval = sctp_setsockopt_nodelay(sk, optval, optlen);
		break;
	case SCTP_RTOINFO:
		retval = sctp_setsockopt_rtoinfo(sk, optval, optlen);
		break;
	case SCTP_ASSOCINFO:
		retval = sctp_setsockopt_associnfo(sk, optval, optlen);
		break;
	case SCTP_I_WANT_MAPPED_V4_ADDR:
		retval = sctp_setsockopt_mappedv4(sk, optval, optlen);
		break;
	case SCTP_MAXSEG:
		retval = sctp_setsockopt_maxseg(sk, optval, optlen);
		break;
	case SCTP_ADAPTATION_LAYER:
		retval = sctp_setsockopt_adaptation_layer(sk, optval, optlen);
		break;
	case SCTP_CONTEXT:
		retval = sctp_setsockopt_context(sk, optval, optlen);
		break;
	case SCTP_FRAGMENT_INTERLEAVE:
		retval = sctp_setsockopt_fragment_interleave(sk, optval, optlen);
		break;
	case SCTP_MAX_BURST:
		retval = sctp_setsockopt_maxburst(sk, optval, optlen);
		break;
	case SCTP_AUTH_CHUNK:
		retval = sctp_setsockopt_auth_chunk(sk, optval, optlen);
		break;
	case SCTP_HMAC_IDENT:
		retval = sctp_setsockopt_hmac_ident(sk, optval, optlen);
		break;
	case SCTP_AUTH_KEY:
		retval = sctp_setsockopt_auth_key(sk, optval, optlen);
		break;
	case SCTP_AUTH_ACTIVE_KEY:
		retval = sctp_setsockopt_active_key(sk, optval, optlen);
		break;
	case SCTP_AUTH_DELETE_KEY:
		retval = sctp_setsockopt_del_key(sk, optval, optlen);
		break;
	case SCTP_AUTO_ASCONF:
		retval = sctp_setsockopt_auto_asconf(sk, optval, optlen);
		break;
	case SCTP_PEER_ADDR_THLDS:
		retval = sctp_setsockopt_paddr_thresholds(sk, optval, optlen);
		break;
	case SCTP_RECVRCVINFO:
		retval = sctp_setsockopt_recvrcvinfo(sk, optval, optlen);
		break;
	case SCTP_RECVNXTINFO:
		retval = sctp_setsockopt_recvnxtinfo(sk, optval, optlen);
		break;
	case SCTP_PR_SUPPORTED:
		retval = sctp_setsockopt_pr_supported(sk, optval, optlen);
		break;
	case SCTP_DEFAULT_PRINFO:
		retval = sctp_setsockopt_default_prinfo(sk, optval, optlen);
		break;
	default:
		retval = -ENOPROTOOPT;
		break;
	}

	release_sock(sk);

out_nounlock:
	return retval;
}

/* API 3.1.6 connect() - UDP Style Syntax
 *
 * An application may use the connect() call in the UDP model to initiate an
 * association without sending data.
 *
 * The syntax is:
 *
 * ret = connect(int sd, const struct sockaddr *nam, socklen_t len);
 *
 * sd: the socket descriptor to have a new association added to.
 *
 * nam: the address structure (either struct sockaddr_in or struct
 *    sockaddr_in6 defined in RFC2553 [7]).
 *
 * len: the size of the address.
 */
static int sctp_connect(struct sock *sk, struct sockaddr *addr,
			int addr_len)
{
	int err = 0;
	struct sctp_af *af;

	lock_sock(sk);

	pr_debug("%s: sk:%p, sockaddr:%p, addr_len:%d\n", __func__, sk,
		 addr, addr_len);

	/* Validate addr_len before calling common connect/connectx routine. */
	af = sctp_get_af_specific(addr->sa_family);
	if (!af || addr_len < af->sockaddr_len) {
		err = -EINVAL;
	} else {
		/* Pass correct addr len to common routine (so it knows there
		 * is only one address being passed.
		 */
		err = __sctp_connect(sk, addr, af->sockaddr_len, NULL);
	}

	release_sock(sk);
	return err;
}

/* FIXME: Write comments. */
static int sctp_disconnect(struct sock *sk, int flags)
{
	return -EOPNOTSUPP; /* STUB */
}

/* 4.1.4 accept() - TCP Style Syntax
 *
 * Applications use accept() call to remove an established SCTP
 * association from the accept queue of the endpoint.  A new socket
 * descriptor will be returned from accept() to represent the newly
 * formed association.
 */
static struct sock *sctp_accept(struct sock *sk, int flags, int *err)
{
	struct sctp_sock *sp;
	struct sctp_endpoint *ep;
	struct sock *newsk = NULL;
	struct sctp_association *asoc;
	long timeo;
	int error = 0;

	lock_sock(sk);

	sp = sctp_sk(sk);
	ep = sp->ep;

	if (!sctp_style(sk, TCP)) {
		error = -EOPNOTSUPP;
		goto out;
	}

	if (!sctp_sstate(sk, LISTENING)) {
		error = -EINVAL;
		goto out;
	}

	timeo = sock_rcvtimeo(sk, flags & O_NONBLOCK);

	error = sctp_wait_for_accept(sk, timeo);
	if (error)
		goto out;

	/* We treat the list of associations on the endpoint as the accept
	 * queue and pick the first association on the list.
	 */
	asoc = list_entry(ep->asocs.next, struct sctp_association, asocs);

	newsk = sp->pf->create_accept_sk(sk, asoc);
	if (!newsk) {
		error = -ENOMEM;
		goto out;
	}

	/* Populate the fields of the newsk from the oldsk and migrate the
	 * asoc to the newsk.
	 */
	sctp_sock_migrate(sk, newsk, asoc, SCTP_SOCKET_TCP);

out:
	release_sock(sk);
	*err = error;
	return newsk;
}

/* The SCTP ioctl handler. */
static int sctp_ioctl(struct sock *sk, int cmd, unsigned long arg)
{
	int rc = -ENOTCONN;

	lock_sock(sk);

	/*
	 * SEQPACKET-style sockets in LISTENING state are valid, for
	 * SCTP, so only discard TCP-style sockets in LISTENING state.
	 */
	if (sctp_style(sk, TCP) && sctp_sstate(sk, LISTENING))
		goto out;

	switch (cmd) {
	case SIOCINQ: {
		struct sk_buff *skb;
		unsigned int amount = 0;

		skb = skb_peek(&sk->sk_receive_queue);
		if (skb != NULL) {
			/*
			 * We will only return the amount of this packet since
			 * that is all that will be read.
			 */
			amount = skb->len;
		}
		rc = put_user(amount, (int __user *)arg);
		break;
	}
	default:
		rc = -ENOIOCTLCMD;
		break;
	}
out:
	release_sock(sk);
	return rc;
}

/* This is the function which gets called during socket creation to
 * initialized the SCTP-specific portion of the sock.
 * The sock structure should already be zero-filled memory.
 */
static int sctp_init_sock(struct sock *sk)
{
	struct net *net = sock_net(sk);
	struct sctp_sock *sp;

	pr_debug("%s: sk:%p\n", __func__, sk);

	sp = sctp_sk(sk);

	/* Initialize the SCTP per socket area.  */
	switch (sk->sk_type) {
	case SOCK_SEQPACKET:
		sp->type = SCTP_SOCKET_UDP;
		break;
	case SOCK_STREAM:
		sp->type = SCTP_SOCKET_TCP;
		break;
	default:
		return -ESOCKTNOSUPPORT;
	}

	sk->sk_gso_type = SKB_GSO_SCTP;

	/* Initialize default send parameters. These parameters can be
	 * modified with the SCTP_DEFAULT_SEND_PARAM socket option.
	 */
	sp->default_stream = 0;
	sp->default_ppid = 0;
	sp->default_flags = 0;
	sp->default_context = 0;
	sp->default_timetolive = 0;

	sp->default_rcv_context = 0;
	sp->max_burst = net->sctp.max_burst;

	sp->sctp_hmac_alg = net->sctp.sctp_hmac_alg;

	/* Initialize default setup parameters. These parameters
	 * can be modified with the SCTP_INITMSG socket option or
	 * overridden by the SCTP_INIT CMSG.
	 */
	sp->initmsg.sinit_num_ostreams   = sctp_max_outstreams;
	sp->initmsg.sinit_max_instreams  = sctp_max_instreams;
	sp->initmsg.sinit_max_attempts   = net->sctp.max_retrans_init;
	sp->initmsg.sinit_max_init_timeo = net->sctp.rto_max;

	/* Initialize default RTO related parameters.  These parameters can
	 * be modified for with the SCTP_RTOINFO socket option.
	 */
	sp->rtoinfo.srto_initial = net->sctp.rto_initial;
	sp->rtoinfo.srto_max     = net->sctp.rto_max;
	sp->rtoinfo.srto_min     = net->sctp.rto_min;

	/* Initialize default association related parameters. These parameters
	 * can be modified with the SCTP_ASSOCINFO socket option.
	 */
	sp->assocparams.sasoc_asocmaxrxt = net->sctp.max_retrans_association;
	sp->assocparams.sasoc_number_peer_destinations = 0;
	sp->assocparams.sasoc_peer_rwnd = 0;
	sp->assocparams.sasoc_local_rwnd = 0;
	sp->assocparams.sasoc_cookie_life = net->sctp.valid_cookie_life;

	/* Initialize default event subscriptions. By default, all the
	 * options are off.
	 */
	memset(&sp->subscribe, 0, sizeof(struct sctp_event_subscribe));

	/* Default Peer Address Parameters.  These defaults can
	 * be modified via SCTP_PEER_ADDR_PARAMS
	 */
	sp->hbinterval  = net->sctp.hb_interval;
	sp->pathmaxrxt  = net->sctp.max_retrans_path;
	sp->pathmtu     = 0; /* allow default discovery */
	sp->sackdelay   = net->sctp.sack_timeout;
	sp->sackfreq	= 2;
	sp->param_flags = SPP_HB_ENABLE |
			  SPP_PMTUD_ENABLE |
			  SPP_SACKDELAY_ENABLE;

	/* If enabled no SCTP message fragmentation will be performed.
	 * Configure through SCTP_DISABLE_FRAGMENTS socket option.
	 */
	sp->disable_fragments = 0;

	/* Enable Nagle algorithm by default.  */
	sp->nodelay           = 0;

	sp->recvrcvinfo = 0;
	sp->recvnxtinfo = 0;

	/* Enable by default. */
	sp->v4mapped          = 1;

	/* Auto-close idle associations after the configured
	 * number of seconds.  A value of 0 disables this
	 * feature.  Configure through the SCTP_AUTOCLOSE socket option,
	 * for UDP-style sockets only.
	 */
	sp->autoclose         = 0;

	/* User specified fragmentation limit. */
	sp->user_frag         = 0;

	sp->adaptation_ind = 0;

	sp->pf = sctp_get_pf_specific(sk->sk_family);

	/* Control variables for partial data delivery. */
	atomic_set(&sp->pd_mode, 0);
	skb_queue_head_init(&sp->pd_lobby);
	sp->frag_interleave = 0;

	/* Create a per socket endpoint structure.  Even if we
	 * change the data structure relationships, this may still
	 * be useful for storing pre-connect address information.
	 */
	sp->ep = sctp_endpoint_new(sk, GFP_KERNEL);
	if (!sp->ep)
		return -ENOMEM;

	sp->hmac = NULL;

	sk->sk_destruct = sctp_destruct_sock;

	SCTP_DBG_OBJCNT_INC(sock);

	local_bh_disable();
	percpu_counter_inc(&sctp_sockets_allocated);
	sock_prot_inuse_add(net, sk->sk_prot, 1);

	/* Nothing can fail after this block, otherwise
	 * sctp_destroy_sock() will be called without addr_wq_lock held
	 */
	if (net->sctp.default_auto_asconf) {
		spin_lock(&sock_net(sk)->sctp.addr_wq_lock);
		list_add_tail(&sp->auto_asconf_list,
		    &net->sctp.auto_asconf_splist);
		sp->do_auto_asconf = 1;
		spin_unlock(&sock_net(sk)->sctp.addr_wq_lock);
	} else {
		sp->do_auto_asconf = 0;
	}

	local_bh_enable();

	return 0;
}

/* Cleanup any SCTP per socket resources. Must be called with
 * sock_net(sk)->sctp.addr_wq_lock held if sp->do_auto_asconf is true
 */
static void sctp_destroy_sock(struct sock *sk)
{
	struct sctp_sock *sp;

	pr_debug("%s: sk:%p\n", __func__, sk);

	/* Release our hold on the endpoint. */
	sp = sctp_sk(sk);
	/* This could happen during socket init, thus we bail out
	 * early, since the rest of the below is not setup either.
	 */
	if (sp->ep == NULL)
		return;

	if (sp->do_auto_asconf) {
		sp->do_auto_asconf = 0;
		list_del(&sp->auto_asconf_list);
	}
	sctp_endpoint_free(sp->ep);
	local_bh_disable();
	percpu_counter_dec(&sctp_sockets_allocated);
	sock_prot_inuse_add(sock_net(sk), sk->sk_prot, -1);
	local_bh_enable();
}

/* Triggered when there are no references on the socket anymore */
static void sctp_destruct_sock(struct sock *sk)
{
	struct sctp_sock *sp = sctp_sk(sk);

	/* Free up the HMAC transform. */
	crypto_free_shash(sp->hmac);

	inet_sock_destruct(sk);
}

/* API 4.1.7 shutdown() - TCP Style Syntax
 *     int shutdown(int socket, int how);
 *
 *     sd      - the socket descriptor of the association to be closed.
 *     how     - Specifies the type of shutdown.  The  values  are
 *               as follows:
 *               SHUT_RD
 *                     Disables further receive operations. No SCTP
 *                     protocol action is taken.
 *               SHUT_WR
 *                     Disables further send operations, and initiates
 *                     the SCTP shutdown sequence.
 *               SHUT_RDWR
 *                     Disables further send  and  receive  operations
 *                     and initiates the SCTP shutdown sequence.
 */
static void sctp_shutdown(struct sock *sk, int how)
{
	struct net *net = sock_net(sk);
	struct sctp_endpoint *ep;

	if (!sctp_style(sk, TCP))
		return;

	ep = sctp_sk(sk)->ep;
	if (how & SEND_SHUTDOWN && !list_empty(&ep->asocs)) {
		struct sctp_association *asoc;

		sk->sk_state = SCTP_SS_CLOSING;
		asoc = list_entry(ep->asocs.next,
				  struct sctp_association, asocs);
		sctp_primitive_SHUTDOWN(net, asoc, NULL);
	}
}

int sctp_get_sctp_info(struct sock *sk, struct sctp_association *asoc,
		       struct sctp_info *info)
{
	struct sctp_transport *prim;
	struct list_head *pos;
	int mask;

	memset(info, 0, sizeof(*info));
	if (!asoc) {
		struct sctp_sock *sp = sctp_sk(sk);

		info->sctpi_s_autoclose = sp->autoclose;
		info->sctpi_s_adaptation_ind = sp->adaptation_ind;
		info->sctpi_s_pd_point = sp->pd_point;
		info->sctpi_s_nodelay = sp->nodelay;
		info->sctpi_s_disable_fragments = sp->disable_fragments;
		info->sctpi_s_v4mapped = sp->v4mapped;
		info->sctpi_s_frag_interleave = sp->frag_interleave;
		info->sctpi_s_type = sp->type;

		return 0;
	}

	info->sctpi_tag = asoc->c.my_vtag;
	info->sctpi_state = asoc->state;
	info->sctpi_rwnd = asoc->a_rwnd;
	info->sctpi_unackdata = asoc->unack_data;
	info->sctpi_penddata = sctp_tsnmap_pending(&asoc->peer.tsn_map);
	info->sctpi_instrms = asoc->c.sinit_max_instreams;
	info->sctpi_outstrms = asoc->c.sinit_num_ostreams;
	list_for_each(pos, &asoc->base.inqueue.in_chunk_list)
		info->sctpi_inqueue++;
	list_for_each(pos, &asoc->outqueue.out_chunk_list)
		info->sctpi_outqueue++;
	info->sctpi_overall_error = asoc->overall_error_count;
	info->sctpi_max_burst = asoc->max_burst;
	info->sctpi_maxseg = asoc->frag_point;
	info->sctpi_peer_rwnd = asoc->peer.rwnd;
	info->sctpi_peer_tag = asoc->c.peer_vtag;

	mask = asoc->peer.ecn_capable << 1;
	mask = (mask | asoc->peer.ipv4_address) << 1;
	mask = (mask | asoc->peer.ipv6_address) << 1;
	mask = (mask | asoc->peer.hostname_address) << 1;
	mask = (mask | asoc->peer.asconf_capable) << 1;
	mask = (mask | asoc->peer.prsctp_capable) << 1;
	mask = (mask | asoc->peer.auth_capable);
	info->sctpi_peer_capable = mask;
	mask = asoc->peer.sack_needed << 1;
	mask = (mask | asoc->peer.sack_generation) << 1;
	mask = (mask | asoc->peer.zero_window_announced);
	info->sctpi_peer_sack = mask;

	info->sctpi_isacks = asoc->stats.isacks;
	info->sctpi_osacks = asoc->stats.osacks;
	info->sctpi_opackets = asoc->stats.opackets;
	info->sctpi_ipackets = asoc->stats.ipackets;
	info->sctpi_rtxchunks = asoc->stats.rtxchunks;
	info->sctpi_outofseqtsns = asoc->stats.outofseqtsns;
	info->sctpi_idupchunks = asoc->stats.idupchunks;
	info->sctpi_gapcnt = asoc->stats.gapcnt;
	info->sctpi_ouodchunks = asoc->stats.ouodchunks;
	info->sctpi_iuodchunks = asoc->stats.iuodchunks;
	info->sctpi_oodchunks = asoc->stats.oodchunks;
	info->sctpi_iodchunks = asoc->stats.iodchunks;
	info->sctpi_octrlchunks = asoc->stats.octrlchunks;
	info->sctpi_ictrlchunks = asoc->stats.ictrlchunks;

	prim = asoc->peer.primary_path;
	memcpy(&info->sctpi_p_address, &prim->ipaddr,
	       sizeof(struct sockaddr_storage));
	info->sctpi_p_state = prim->state;
	info->sctpi_p_cwnd = prim->cwnd;
	info->sctpi_p_srtt = prim->srtt;
	info->sctpi_p_rto = jiffies_to_msecs(prim->rto);
	info->sctpi_p_hbinterval = prim->hbinterval;
	info->sctpi_p_pathmaxrxt = prim->pathmaxrxt;
	info->sctpi_p_sackdelay = jiffies_to_msecs(prim->sackdelay);
	info->sctpi_p_ssthresh = prim->ssthresh;
	info->sctpi_p_partial_bytes_acked = prim->partial_bytes_acked;
	info->sctpi_p_flight_size = prim->flight_size;
	info->sctpi_p_error = prim->error_count;

	return 0;
}
EXPORT_SYMBOL_GPL(sctp_get_sctp_info);

/* use callback to avoid exporting the core structure */
int sctp_transport_walk_start(struct rhashtable_iter *iter)
{
	int err;

	rhltable_walk_enter(&sctp_transport_hashtable, iter);

	err = rhashtable_walk_start(iter);
	if (err && err != -EAGAIN) {
		rhashtable_walk_stop(iter);
		rhashtable_walk_exit(iter);
		return err;
	}

	return 0;
}

void sctp_transport_walk_stop(struct rhashtable_iter *iter)
{
	rhashtable_walk_stop(iter);
	rhashtable_walk_exit(iter);
}

struct sctp_transport *sctp_transport_get_next(struct net *net,
					       struct rhashtable_iter *iter)
{
	struct sctp_transport *t;

	t = rhashtable_walk_next(iter);
	for (; t; t = rhashtable_walk_next(iter)) {
		if (IS_ERR(t)) {
			if (PTR_ERR(t) == -EAGAIN)
				continue;
			break;
		}

		if (net_eq(sock_net(t->asoc->base.sk), net) &&
		    t->asoc->peer.primary_path == t)
			break;
	}

	return t;
}

struct sctp_transport *sctp_transport_get_idx(struct net *net,
					      struct rhashtable_iter *iter,
					      int pos)
{
	void *obj = SEQ_START_TOKEN;

	while (pos && (obj = sctp_transport_get_next(net, iter)) &&
	       !IS_ERR(obj))
		pos--;

	return obj;
}

int sctp_for_each_endpoint(int (*cb)(struct sctp_endpoint *, void *),
			   void *p) {
	int err = 0;
	int hash = 0;
	struct sctp_ep_common *epb;
	struct sctp_hashbucket *head;

	for (head = sctp_ep_hashtable; hash < sctp_ep_hashsize;
	     hash++, head++) {
		read_lock(&head->lock);
		sctp_for_each_hentry(epb, &head->chain) {
			err = cb(sctp_ep(epb), p);
			if (err)
				break;
		}
		read_unlock(&head->lock);
	}

	return err;
}
EXPORT_SYMBOL_GPL(sctp_for_each_endpoint);

int sctp_transport_lookup_process(int (*cb)(struct sctp_transport *, void *),
				  struct net *net,
				  const union sctp_addr *laddr,
				  const union sctp_addr *paddr, void *p)
{
	struct sctp_transport *transport;
	int err;

	rcu_read_lock();
	transport = sctp_addrs_lookup_transport(net, laddr, paddr);
<<<<<<< HEAD
	if (!transport || !sctp_transport_hold(transport))
		goto out;

=======
>>>>>>> c470abd4
	rcu_read_unlock();
	if (!transport)
		return -ENOENT;

	err = cb(transport, p);
	sctp_transport_put(transport);

	return err;
}
EXPORT_SYMBOL_GPL(sctp_transport_lookup_process);

int sctp_for_each_transport(int (*cb)(struct sctp_transport *, void *),
			    struct net *net, int pos, void *p) {
	struct rhashtable_iter hti;
	void *obj;
	int err;

	err = sctp_transport_walk_start(&hti);
	if (err)
		return err;

	sctp_transport_get_idx(net, &hti, pos);
	obj = sctp_transport_get_next(net, &hti);
	for (; obj && !IS_ERR(obj); obj = sctp_transport_get_next(net, &hti)) {
		struct sctp_transport *transport = obj;

		if (!sctp_transport_hold(transport))
			continue;
		err = cb(transport, p);
		sctp_transport_put(transport);
		if (err)
			break;
	}
	sctp_transport_walk_stop(&hti);

	return err;
}
EXPORT_SYMBOL_GPL(sctp_for_each_transport);

/* 7.2.1 Association Status (SCTP_STATUS)

 * Applications can retrieve current status information about an
 * association, including association state, peer receiver window size,
 * number of unacked data chunks, and number of data chunks pending
 * receipt.  This information is read-only.
 */
static int sctp_getsockopt_sctp_status(struct sock *sk, int len,
				       char __user *optval,
				       int __user *optlen)
{
	struct sctp_status status;
	struct sctp_association *asoc = NULL;
	struct sctp_transport *transport;
	sctp_assoc_t associd;
	int retval = 0;

	if (len < sizeof(status)) {
		retval = -EINVAL;
		goto out;
	}

	len = sizeof(status);
	if (copy_from_user(&status, optval, len)) {
		retval = -EFAULT;
		goto out;
	}

	associd = status.sstat_assoc_id;
	asoc = sctp_id2assoc(sk, associd);
	if (!asoc) {
		retval = -EINVAL;
		goto out;
	}

	transport = asoc->peer.primary_path;

	status.sstat_assoc_id = sctp_assoc2id(asoc);
	status.sstat_state = sctp_assoc_to_state(asoc);
	status.sstat_rwnd =  asoc->peer.rwnd;
	status.sstat_unackdata = asoc->unack_data;

	status.sstat_penddata = sctp_tsnmap_pending(&asoc->peer.tsn_map);
	status.sstat_instrms = asoc->c.sinit_max_instreams;
	status.sstat_outstrms = asoc->c.sinit_num_ostreams;
	status.sstat_fragmentation_point = asoc->frag_point;
	status.sstat_primary.spinfo_assoc_id = sctp_assoc2id(transport->asoc);
	memcpy(&status.sstat_primary.spinfo_address, &transport->ipaddr,
			transport->af_specific->sockaddr_len);
	/* Map ipv4 address into v4-mapped-on-v6 address.  */
	sctp_get_pf_specific(sk->sk_family)->addr_to_user(sctp_sk(sk),
		(union sctp_addr *)&status.sstat_primary.spinfo_address);
	status.sstat_primary.spinfo_state = transport->state;
	status.sstat_primary.spinfo_cwnd = transport->cwnd;
	status.sstat_primary.spinfo_srtt = transport->srtt;
	status.sstat_primary.spinfo_rto = jiffies_to_msecs(transport->rto);
	status.sstat_primary.spinfo_mtu = transport->pathmtu;

	if (status.sstat_primary.spinfo_state == SCTP_UNKNOWN)
		status.sstat_primary.spinfo_state = SCTP_ACTIVE;

	if (put_user(len, optlen)) {
		retval = -EFAULT;
		goto out;
	}

	pr_debug("%s: len:%d, state:%d, rwnd:%d, assoc_id:%d\n",
		 __func__, len, status.sstat_state, status.sstat_rwnd,
		 status.sstat_assoc_id);

	if (copy_to_user(optval, &status, len)) {
		retval = -EFAULT;
		goto out;
	}

out:
	return retval;
}


/* 7.2.2 Peer Address Information (SCTP_GET_PEER_ADDR_INFO)
 *
 * Applications can retrieve information about a specific peer address
 * of an association, including its reachability state, congestion
 * window, and retransmission timer values.  This information is
 * read-only.
 */
static int sctp_getsockopt_peer_addr_info(struct sock *sk, int len,
					  char __user *optval,
					  int __user *optlen)
{
	struct sctp_paddrinfo pinfo;
	struct sctp_transport *transport;
	int retval = 0;

	if (len < sizeof(pinfo)) {
		retval = -EINVAL;
		goto out;
	}

	len = sizeof(pinfo);
	if (copy_from_user(&pinfo, optval, len)) {
		retval = -EFAULT;
		goto out;
	}

	transport = sctp_addr_id2transport(sk, &pinfo.spinfo_address,
					   pinfo.spinfo_assoc_id);
	if (!transport)
		return -EINVAL;

	pinfo.spinfo_assoc_id = sctp_assoc2id(transport->asoc);
	pinfo.spinfo_state = transport->state;
	pinfo.spinfo_cwnd = transport->cwnd;
	pinfo.spinfo_srtt = transport->srtt;
	pinfo.spinfo_rto = jiffies_to_msecs(transport->rto);
	pinfo.spinfo_mtu = transport->pathmtu;

	if (pinfo.spinfo_state == SCTP_UNKNOWN)
		pinfo.spinfo_state = SCTP_ACTIVE;

	if (put_user(len, optlen)) {
		retval = -EFAULT;
		goto out;
	}

	if (copy_to_user(optval, &pinfo, len)) {
		retval = -EFAULT;
		goto out;
	}

out:
	return retval;
}

/* 7.1.12 Enable/Disable message fragmentation (SCTP_DISABLE_FRAGMENTS)
 *
 * This option is a on/off flag.  If enabled no SCTP message
 * fragmentation will be performed.  Instead if a message being sent
 * exceeds the current PMTU size, the message will NOT be sent and
 * instead a error will be indicated to the user.
 */
static int sctp_getsockopt_disable_fragments(struct sock *sk, int len,
					char __user *optval, int __user *optlen)
{
	int val;

	if (len < sizeof(int))
		return -EINVAL;

	len = sizeof(int);
	val = (sctp_sk(sk)->disable_fragments == 1);
	if (put_user(len, optlen))
		return -EFAULT;
	if (copy_to_user(optval, &val, len))
		return -EFAULT;
	return 0;
}

/* 7.1.15 Set notification and ancillary events (SCTP_EVENTS)
 *
 * This socket option is used to specify various notifications and
 * ancillary data the user wishes to receive.
 */
static int sctp_getsockopt_events(struct sock *sk, int len, char __user *optval,
				  int __user *optlen)
{
	if (len == 0)
		return -EINVAL;
	if (len > sizeof(struct sctp_event_subscribe))
		len = sizeof(struct sctp_event_subscribe);
	if (put_user(len, optlen))
		return -EFAULT;
	if (copy_to_user(optval, &sctp_sk(sk)->subscribe, len))
		return -EFAULT;
	return 0;
}

/* 7.1.8 Automatic Close of associations (SCTP_AUTOCLOSE)
 *
 * This socket option is applicable to the UDP-style socket only.  When
 * set it will cause associations that are idle for more than the
 * specified number of seconds to automatically close.  An association
 * being idle is defined an association that has NOT sent or received
 * user data.  The special value of '0' indicates that no automatic
 * close of any associations should be performed.  The option expects an
 * integer defining the number of seconds of idle time before an
 * association is closed.
 */
static int sctp_getsockopt_autoclose(struct sock *sk, int len, char __user *optval, int __user *optlen)
{
	/* Applicable to UDP-style socket only */
	if (sctp_style(sk, TCP))
		return -EOPNOTSUPP;
	if (len < sizeof(int))
		return -EINVAL;
	len = sizeof(int);
	if (put_user(len, optlen))
		return -EFAULT;
	if (copy_to_user(optval, &sctp_sk(sk)->autoclose, sizeof(int)))
		return -EFAULT;
	return 0;
}

/* Helper routine to branch off an association to a new socket.  */
int sctp_do_peeloff(struct sock *sk, sctp_assoc_t id, struct socket **sockp)
{
	struct sctp_association *asoc = sctp_id2assoc(sk, id);
	struct sctp_sock *sp = sctp_sk(sk);
	struct socket *sock;
	int err = 0;

	if (!asoc)
		return -EINVAL;

	/* An association cannot be branched off from an already peeled-off
	 * socket, nor is this supported for tcp style sockets.
	 */
	if (!sctp_style(sk, UDP))
		return -EINVAL;

	/* Create a new socket.  */
	err = sock_create(sk->sk_family, SOCK_SEQPACKET, IPPROTO_SCTP, &sock);
	if (err < 0)
		return err;

	sctp_copy_sock(sock->sk, sk, asoc);

	/* Make peeled-off sockets more like 1-1 accepted sockets.
	 * Set the daddr and initialize id to something more random
	 */
	sp->pf->to_sk_daddr(&asoc->peer.primary_addr, sk);

	/* Populate the fields of the newsk from the oldsk and migrate the
	 * asoc to the newsk.
	 */
	sctp_sock_migrate(sk, sock->sk, asoc, SCTP_SOCKET_UDP_HIGH_BANDWIDTH);

	*sockp = sock;

	return err;
}
EXPORT_SYMBOL(sctp_do_peeloff);

static int sctp_getsockopt_peeloff(struct sock *sk, int len, char __user *optval, int __user *optlen)
{
	sctp_peeloff_arg_t peeloff;
	struct socket *newsock;
	struct file *newfile;
	int retval = 0;

	if (len < sizeof(sctp_peeloff_arg_t))
		return -EINVAL;
	len = sizeof(sctp_peeloff_arg_t);
	if (copy_from_user(&peeloff, optval, len))
		return -EFAULT;

	retval = sctp_do_peeloff(sk, peeloff.associd, &newsock);
	if (retval < 0)
		goto out;

	/* Map the socket to an unused fd that can be returned to the user.  */
	retval = get_unused_fd_flags(0);
	if (retval < 0) {
		sock_release(newsock);
		goto out;
	}

	newfile = sock_alloc_file(newsock, 0, NULL);
	if (IS_ERR(newfile)) {
		put_unused_fd(retval);
		sock_release(newsock);
		return PTR_ERR(newfile);
	}

	pr_debug("%s: sk:%p, newsk:%p, sd:%d\n", __func__, sk, newsock->sk,
		 retval);

	/* Return the fd mapped to the new socket.  */
	if (put_user(len, optlen)) {
		fput(newfile);
		put_unused_fd(retval);
		return -EFAULT;
	}
	peeloff.sd = retval;
	if (copy_to_user(optval, &peeloff, len)) {
		fput(newfile);
		put_unused_fd(retval);
		return -EFAULT;
	}
	fd_install(retval, newfile);
out:
	return retval;
}

/* 7.1.13 Peer Address Parameters (SCTP_PEER_ADDR_PARAMS)
 *
 * Applications can enable or disable heartbeats for any peer address of
 * an association, modify an address's heartbeat interval, force a
 * heartbeat to be sent immediately, and adjust the address's maximum
 * number of retransmissions sent before an address is considered
 * unreachable.  The following structure is used to access and modify an
 * address's parameters:
 *
 *  struct sctp_paddrparams {
 *     sctp_assoc_t            spp_assoc_id;
 *     struct sockaddr_storage spp_address;
 *     uint32_t                spp_hbinterval;
 *     uint16_t                spp_pathmaxrxt;
 *     uint32_t                spp_pathmtu;
 *     uint32_t                spp_sackdelay;
 *     uint32_t                spp_flags;
 * };
 *
 *   spp_assoc_id    - (one-to-many style socket) This is filled in the
 *                     application, and identifies the association for
 *                     this query.
 *   spp_address     - This specifies which address is of interest.
 *   spp_hbinterval  - This contains the value of the heartbeat interval,
 *                     in milliseconds.  If a  value of zero
 *                     is present in this field then no changes are to
 *                     be made to this parameter.
 *   spp_pathmaxrxt  - This contains the maximum number of
 *                     retransmissions before this address shall be
 *                     considered unreachable. If a  value of zero
 *                     is present in this field then no changes are to
 *                     be made to this parameter.
 *   spp_pathmtu     - When Path MTU discovery is disabled the value
 *                     specified here will be the "fixed" path mtu.
 *                     Note that if the spp_address field is empty
 *                     then all associations on this address will
 *                     have this fixed path mtu set upon them.
 *
 *   spp_sackdelay   - When delayed sack is enabled, this value specifies
 *                     the number of milliseconds that sacks will be delayed
 *                     for. This value will apply to all addresses of an
 *                     association if the spp_address field is empty. Note
 *                     also, that if delayed sack is enabled and this
 *                     value is set to 0, no change is made to the last
 *                     recorded delayed sack timer value.
 *
 *   spp_flags       - These flags are used to control various features
 *                     on an association. The flag field may contain
 *                     zero or more of the following options.
 *
 *                     SPP_HB_ENABLE  - Enable heartbeats on the
 *                     specified address. Note that if the address
 *                     field is empty all addresses for the association
 *                     have heartbeats enabled upon them.
 *
 *                     SPP_HB_DISABLE - Disable heartbeats on the
 *                     speicifed address. Note that if the address
 *                     field is empty all addresses for the association
 *                     will have their heartbeats disabled. Note also
 *                     that SPP_HB_ENABLE and SPP_HB_DISABLE are
 *                     mutually exclusive, only one of these two should
 *                     be specified. Enabling both fields will have
 *                     undetermined results.
 *
 *                     SPP_HB_DEMAND - Request a user initiated heartbeat
 *                     to be made immediately.
 *
 *                     SPP_PMTUD_ENABLE - This field will enable PMTU
 *                     discovery upon the specified address. Note that
 *                     if the address feild is empty then all addresses
 *                     on the association are effected.
 *
 *                     SPP_PMTUD_DISABLE - This field will disable PMTU
 *                     discovery upon the specified address. Note that
 *                     if the address feild is empty then all addresses
 *                     on the association are effected. Not also that
 *                     SPP_PMTUD_ENABLE and SPP_PMTUD_DISABLE are mutually
 *                     exclusive. Enabling both will have undetermined
 *                     results.
 *
 *                     SPP_SACKDELAY_ENABLE - Setting this flag turns
 *                     on delayed sack. The time specified in spp_sackdelay
 *                     is used to specify the sack delay for this address. Note
 *                     that if spp_address is empty then all addresses will
 *                     enable delayed sack and take on the sack delay
 *                     value specified in spp_sackdelay.
 *                     SPP_SACKDELAY_DISABLE - Setting this flag turns
 *                     off delayed sack. If the spp_address field is blank then
 *                     delayed sack is disabled for the entire association. Note
 *                     also that this field is mutually exclusive to
 *                     SPP_SACKDELAY_ENABLE, setting both will have undefined
 *                     results.
 */
static int sctp_getsockopt_peer_addr_params(struct sock *sk, int len,
					    char __user *optval, int __user *optlen)
{
	struct sctp_paddrparams  params;
	struct sctp_transport   *trans = NULL;
	struct sctp_association *asoc = NULL;
	struct sctp_sock        *sp = sctp_sk(sk);

	if (len < sizeof(struct sctp_paddrparams))
		return -EINVAL;
	len = sizeof(struct sctp_paddrparams);
	if (copy_from_user(&params, optval, len))
		return -EFAULT;

	/* If an address other than INADDR_ANY is specified, and
	 * no transport is found, then the request is invalid.
	 */
	if (!sctp_is_any(sk, (union sctp_addr *)&params.spp_address)) {
		trans = sctp_addr_id2transport(sk, &params.spp_address,
					       params.spp_assoc_id);
		if (!trans) {
			pr_debug("%s: failed no transport\n", __func__);
			return -EINVAL;
		}
	}

	/* Get association, if assoc_id != 0 and the socket is a one
	 * to many style socket, and an association was not found, then
	 * the id was invalid.
	 */
	asoc = sctp_id2assoc(sk, params.spp_assoc_id);
	if (!asoc && params.spp_assoc_id && sctp_style(sk, UDP)) {
		pr_debug("%s: failed no association\n", __func__);
		return -EINVAL;
	}

	if (trans) {
		/* Fetch transport values. */
		params.spp_hbinterval = jiffies_to_msecs(trans->hbinterval);
		params.spp_pathmtu    = trans->pathmtu;
		params.spp_pathmaxrxt = trans->pathmaxrxt;
		params.spp_sackdelay  = jiffies_to_msecs(trans->sackdelay);

		/*draft-11 doesn't say what to return in spp_flags*/
		params.spp_flags      = trans->param_flags;
	} else if (asoc) {
		/* Fetch association values. */
		params.spp_hbinterval = jiffies_to_msecs(asoc->hbinterval);
		params.spp_pathmtu    = asoc->pathmtu;
		params.spp_pathmaxrxt = asoc->pathmaxrxt;
		params.spp_sackdelay  = jiffies_to_msecs(asoc->sackdelay);

		/*draft-11 doesn't say what to return in spp_flags*/
		params.spp_flags      = asoc->param_flags;
	} else {
		/* Fetch socket values. */
		params.spp_hbinterval = sp->hbinterval;
		params.spp_pathmtu    = sp->pathmtu;
		params.spp_sackdelay  = sp->sackdelay;
		params.spp_pathmaxrxt = sp->pathmaxrxt;

		/*draft-11 doesn't say what to return in spp_flags*/
		params.spp_flags      = sp->param_flags;
	}

	if (copy_to_user(optval, &params, len))
		return -EFAULT;

	if (put_user(len, optlen))
		return -EFAULT;

	return 0;
}

/*
 * 7.1.23.  Get or set delayed ack timer (SCTP_DELAYED_SACK)
 *
 * This option will effect the way delayed acks are performed.  This
 * option allows you to get or set the delayed ack time, in
 * milliseconds.  It also allows changing the delayed ack frequency.
 * Changing the frequency to 1 disables the delayed sack algorithm.  If
 * the assoc_id is 0, then this sets or gets the endpoints default
 * values.  If the assoc_id field is non-zero, then the set or get
 * effects the specified association for the one to many model (the
 * assoc_id field is ignored by the one to one model).  Note that if
 * sack_delay or sack_freq are 0 when setting this option, then the
 * current values will remain unchanged.
 *
 * struct sctp_sack_info {
 *     sctp_assoc_t            sack_assoc_id;
 *     uint32_t                sack_delay;
 *     uint32_t                sack_freq;
 * };
 *
 * sack_assoc_id -  This parameter, indicates which association the user
 *    is performing an action upon.  Note that if this field's value is
 *    zero then the endpoints default value is changed (effecting future
 *    associations only).
 *
 * sack_delay -  This parameter contains the number of milliseconds that
 *    the user is requesting the delayed ACK timer be set to.  Note that
 *    this value is defined in the standard to be between 200 and 500
 *    milliseconds.
 *
 * sack_freq -  This parameter contains the number of packets that must
 *    be received before a sack is sent without waiting for the delay
 *    timer to expire.  The default value for this is 2, setting this
 *    value to 1 will disable the delayed sack algorithm.
 */
static int sctp_getsockopt_delayed_ack(struct sock *sk, int len,
					    char __user *optval,
					    int __user *optlen)
{
	struct sctp_sack_info    params;
	struct sctp_association *asoc = NULL;
	struct sctp_sock        *sp = sctp_sk(sk);

	if (len >= sizeof(struct sctp_sack_info)) {
		len = sizeof(struct sctp_sack_info);

		if (copy_from_user(&params, optval, len))
			return -EFAULT;
	} else if (len == sizeof(struct sctp_assoc_value)) {
		pr_warn_ratelimited(DEPRECATED
				    "%s (pid %d) "
				    "Use of struct sctp_assoc_value in delayed_ack socket option.\n"
				    "Use struct sctp_sack_info instead\n",
				    current->comm, task_pid_nr(current));
		if (copy_from_user(&params, optval, len))
			return -EFAULT;
	} else
		return -EINVAL;

	/* Get association, if sack_assoc_id != 0 and the socket is a one
	 * to many style socket, and an association was not found, then
	 * the id was invalid.
	 */
	asoc = sctp_id2assoc(sk, params.sack_assoc_id);
	if (!asoc && params.sack_assoc_id && sctp_style(sk, UDP))
		return -EINVAL;

	if (asoc) {
		/* Fetch association values. */
		if (asoc->param_flags & SPP_SACKDELAY_ENABLE) {
			params.sack_delay = jiffies_to_msecs(
				asoc->sackdelay);
			params.sack_freq = asoc->sackfreq;

		} else {
			params.sack_delay = 0;
			params.sack_freq = 1;
		}
	} else {
		/* Fetch socket values. */
		if (sp->param_flags & SPP_SACKDELAY_ENABLE) {
			params.sack_delay  = sp->sackdelay;
			params.sack_freq = sp->sackfreq;
		} else {
			params.sack_delay  = 0;
			params.sack_freq = 1;
		}
	}

	if (copy_to_user(optval, &params, len))
		return -EFAULT;

	if (put_user(len, optlen))
		return -EFAULT;

	return 0;
}

/* 7.1.3 Initialization Parameters (SCTP_INITMSG)
 *
 * Applications can specify protocol parameters for the default association
 * initialization.  The option name argument to setsockopt() and getsockopt()
 * is SCTP_INITMSG.
 *
 * Setting initialization parameters is effective only on an unconnected
 * socket (for UDP-style sockets only future associations are effected
 * by the change).  With TCP-style sockets, this option is inherited by
 * sockets derived from a listener socket.
 */
static int sctp_getsockopt_initmsg(struct sock *sk, int len, char __user *optval, int __user *optlen)
{
	if (len < sizeof(struct sctp_initmsg))
		return -EINVAL;
	len = sizeof(struct sctp_initmsg);
	if (put_user(len, optlen))
		return -EFAULT;
	if (copy_to_user(optval, &sctp_sk(sk)->initmsg, len))
		return -EFAULT;
	return 0;
}


static int sctp_getsockopt_peer_addrs(struct sock *sk, int len,
				      char __user *optval, int __user *optlen)
{
	struct sctp_association *asoc;
	int cnt = 0;
	struct sctp_getaddrs getaddrs;
	struct sctp_transport *from;
	void __user *to;
	union sctp_addr temp;
	struct sctp_sock *sp = sctp_sk(sk);
	int addrlen;
	size_t space_left;
	int bytes_copied;

	if (len < sizeof(struct sctp_getaddrs))
		return -EINVAL;

	if (copy_from_user(&getaddrs, optval, sizeof(struct sctp_getaddrs)))
		return -EFAULT;

	/* For UDP-style sockets, id specifies the association to query.  */
	asoc = sctp_id2assoc(sk, getaddrs.assoc_id);
	if (!asoc)
		return -EINVAL;

	to = optval + offsetof(struct sctp_getaddrs, addrs);
	space_left = len - offsetof(struct sctp_getaddrs, addrs);

	list_for_each_entry(from, &asoc->peer.transport_addr_list,
				transports) {
		memcpy(&temp, &from->ipaddr, sizeof(temp));
		addrlen = sctp_get_pf_specific(sk->sk_family)
			      ->addr_to_user(sp, &temp);
		if (space_left < addrlen)
			return -ENOMEM;
		if (copy_to_user(to, &temp, addrlen))
			return -EFAULT;
		to += addrlen;
		cnt++;
		space_left -= addrlen;
	}

	if (put_user(cnt, &((struct sctp_getaddrs __user *)optval)->addr_num))
		return -EFAULT;
	bytes_copied = ((char __user *)to) - optval;
	if (put_user(bytes_copied, optlen))
		return -EFAULT;

	return 0;
}

static int sctp_copy_laddrs(struct sock *sk, __u16 port, void *to,
			    size_t space_left, int *bytes_copied)
{
	struct sctp_sockaddr_entry *addr;
	union sctp_addr temp;
	int cnt = 0;
	int addrlen;
	struct net *net = sock_net(sk);

	rcu_read_lock();
	list_for_each_entry_rcu(addr, &net->sctp.local_addr_list, list) {
		if (!addr->valid)
			continue;

		if ((PF_INET == sk->sk_family) &&
		    (AF_INET6 == addr->a.sa.sa_family))
			continue;
		if ((PF_INET6 == sk->sk_family) &&
		    inet_v6_ipv6only(sk) &&
		    (AF_INET == addr->a.sa.sa_family))
			continue;
		memcpy(&temp, &addr->a, sizeof(temp));
		if (!temp.v4.sin_port)
			temp.v4.sin_port = htons(port);

		addrlen = sctp_get_pf_specific(sk->sk_family)
			      ->addr_to_user(sctp_sk(sk), &temp);

		if (space_left < addrlen) {
			cnt =  -ENOMEM;
			break;
		}
		memcpy(to, &temp, addrlen);

		to += addrlen;
		cnt++;
		space_left -= addrlen;
		*bytes_copied += addrlen;
	}
	rcu_read_unlock();

	return cnt;
}


static int sctp_getsockopt_local_addrs(struct sock *sk, int len,
				       char __user *optval, int __user *optlen)
{
	struct sctp_bind_addr *bp;
	struct sctp_association *asoc;
	int cnt = 0;
	struct sctp_getaddrs getaddrs;
	struct sctp_sockaddr_entry *addr;
	void __user *to;
	union sctp_addr temp;
	struct sctp_sock *sp = sctp_sk(sk);
	int addrlen;
	int err = 0;
	size_t space_left;
	int bytes_copied = 0;
	void *addrs;
	void *buf;

	if (len < sizeof(struct sctp_getaddrs))
		return -EINVAL;

	if (copy_from_user(&getaddrs, optval, sizeof(struct sctp_getaddrs)))
		return -EFAULT;

	/*
	 *  For UDP-style sockets, id specifies the association to query.
	 *  If the id field is set to the value '0' then the locally bound
	 *  addresses are returned without regard to any particular
	 *  association.
	 */
	if (0 == getaddrs.assoc_id) {
		bp = &sctp_sk(sk)->ep->base.bind_addr;
	} else {
		asoc = sctp_id2assoc(sk, getaddrs.assoc_id);
		if (!asoc)
			return -EINVAL;
		bp = &asoc->base.bind_addr;
	}

	to = optval + offsetof(struct sctp_getaddrs, addrs);
	space_left = len - offsetof(struct sctp_getaddrs, addrs);

	addrs = kmalloc(space_left, GFP_USER | __GFP_NOWARN);
	if (!addrs)
		return -ENOMEM;

	/* If the endpoint is bound to 0.0.0.0 or ::0, get the valid
	 * addresses from the global local address list.
	 */
	if (sctp_list_single_entry(&bp->address_list)) {
		addr = list_entry(bp->address_list.next,
				  struct sctp_sockaddr_entry, list);
		if (sctp_is_any(sk, &addr->a)) {
			cnt = sctp_copy_laddrs(sk, bp->port, addrs,
						space_left, &bytes_copied);
			if (cnt < 0) {
				err = cnt;
				goto out;
			}
			goto copy_getaddrs;
		}
	}

	buf = addrs;
	/* Protection on the bound address list is not needed since
	 * in the socket option context we hold a socket lock and
	 * thus the bound address list can't change.
	 */
	list_for_each_entry(addr, &bp->address_list, list) {
		memcpy(&temp, &addr->a, sizeof(temp));
		addrlen = sctp_get_pf_specific(sk->sk_family)
			      ->addr_to_user(sp, &temp);
		if (space_left < addrlen) {
			err =  -ENOMEM; /*fixme: right error?*/
			goto out;
		}
		memcpy(buf, &temp, addrlen);
		buf += addrlen;
		bytes_copied += addrlen;
		cnt++;
		space_left -= addrlen;
	}

copy_getaddrs:
	if (copy_to_user(to, addrs, bytes_copied)) {
		err = -EFAULT;
		goto out;
	}
	if (put_user(cnt, &((struct sctp_getaddrs __user *)optval)->addr_num)) {
		err = -EFAULT;
		goto out;
	}
	if (put_user(bytes_copied, optlen))
		err = -EFAULT;
out:
	kfree(addrs);
	return err;
}

/* 7.1.10 Set Primary Address (SCTP_PRIMARY_ADDR)
 *
 * Requests that the local SCTP stack use the enclosed peer address as
 * the association primary.  The enclosed address must be one of the
 * association peer's addresses.
 */
static int sctp_getsockopt_primary_addr(struct sock *sk, int len,
					char __user *optval, int __user *optlen)
{
	struct sctp_prim prim;
	struct sctp_association *asoc;
	struct sctp_sock *sp = sctp_sk(sk);

	if (len < sizeof(struct sctp_prim))
		return -EINVAL;

	len = sizeof(struct sctp_prim);

	if (copy_from_user(&prim, optval, len))
		return -EFAULT;

	asoc = sctp_id2assoc(sk, prim.ssp_assoc_id);
	if (!asoc)
		return -EINVAL;

	if (!asoc->peer.primary_path)
		return -ENOTCONN;

	memcpy(&prim.ssp_addr, &asoc->peer.primary_path->ipaddr,
		asoc->peer.primary_path->af_specific->sockaddr_len);

	sctp_get_pf_specific(sk->sk_family)->addr_to_user(sp,
			(union sctp_addr *)&prim.ssp_addr);

	if (put_user(len, optlen))
		return -EFAULT;
	if (copy_to_user(optval, &prim, len))
		return -EFAULT;

	return 0;
}

/*
 * 7.1.11  Set Adaptation Layer Indicator (SCTP_ADAPTATION_LAYER)
 *
 * Requests that the local endpoint set the specified Adaptation Layer
 * Indication parameter for all future INIT and INIT-ACK exchanges.
 */
static int sctp_getsockopt_adaptation_layer(struct sock *sk, int len,
				  char __user *optval, int __user *optlen)
{
	struct sctp_setadaptation adaptation;

	if (len < sizeof(struct sctp_setadaptation))
		return -EINVAL;

	len = sizeof(struct sctp_setadaptation);

	adaptation.ssb_adaptation_ind = sctp_sk(sk)->adaptation_ind;

	if (put_user(len, optlen))
		return -EFAULT;
	if (copy_to_user(optval, &adaptation, len))
		return -EFAULT;

	return 0;
}

/*
 *
 * 7.1.14 Set default send parameters (SCTP_DEFAULT_SEND_PARAM)
 *
 *   Applications that wish to use the sendto() system call may wish to
 *   specify a default set of parameters that would normally be supplied
 *   through the inclusion of ancillary data.  This socket option allows
 *   such an application to set the default sctp_sndrcvinfo structure.


 *   The application that wishes to use this socket option simply passes
 *   in to this call the sctp_sndrcvinfo structure defined in Section
 *   5.2.2) The input parameters accepted by this call include
 *   sinfo_stream, sinfo_flags, sinfo_ppid, sinfo_context,
 *   sinfo_timetolive.  The user must provide the sinfo_assoc_id field in
 *   to this call if the caller is using the UDP model.
 *
 *   For getsockopt, it get the default sctp_sndrcvinfo structure.
 */
static int sctp_getsockopt_default_send_param(struct sock *sk,
					int len, char __user *optval,
					int __user *optlen)
{
	struct sctp_sock *sp = sctp_sk(sk);
	struct sctp_association *asoc;
	struct sctp_sndrcvinfo info;

	if (len < sizeof(info))
		return -EINVAL;

	len = sizeof(info);

	if (copy_from_user(&info, optval, len))
		return -EFAULT;

	asoc = sctp_id2assoc(sk, info.sinfo_assoc_id);
	if (!asoc && info.sinfo_assoc_id && sctp_style(sk, UDP))
		return -EINVAL;
	if (asoc) {
		info.sinfo_stream = asoc->default_stream;
		info.sinfo_flags = asoc->default_flags;
		info.sinfo_ppid = asoc->default_ppid;
		info.sinfo_context = asoc->default_context;
		info.sinfo_timetolive = asoc->default_timetolive;
	} else {
		info.sinfo_stream = sp->default_stream;
		info.sinfo_flags = sp->default_flags;
		info.sinfo_ppid = sp->default_ppid;
		info.sinfo_context = sp->default_context;
		info.sinfo_timetolive = sp->default_timetolive;
	}

	if (put_user(len, optlen))
		return -EFAULT;
	if (copy_to_user(optval, &info, len))
		return -EFAULT;

	return 0;
}

/* RFC6458, Section 8.1.31. Set/get Default Send Parameters
 * (SCTP_DEFAULT_SNDINFO)
 */
static int sctp_getsockopt_default_sndinfo(struct sock *sk, int len,
					   char __user *optval,
					   int __user *optlen)
{
	struct sctp_sock *sp = sctp_sk(sk);
	struct sctp_association *asoc;
	struct sctp_sndinfo info;

	if (len < sizeof(info))
		return -EINVAL;

	len = sizeof(info);

	if (copy_from_user(&info, optval, len))
		return -EFAULT;

	asoc = sctp_id2assoc(sk, info.snd_assoc_id);
	if (!asoc && info.snd_assoc_id && sctp_style(sk, UDP))
		return -EINVAL;
	if (asoc) {
		info.snd_sid = asoc->default_stream;
		info.snd_flags = asoc->default_flags;
		info.snd_ppid = asoc->default_ppid;
		info.snd_context = asoc->default_context;
	} else {
		info.snd_sid = sp->default_stream;
		info.snd_flags = sp->default_flags;
		info.snd_ppid = sp->default_ppid;
		info.snd_context = sp->default_context;
	}

	if (put_user(len, optlen))
		return -EFAULT;
	if (copy_to_user(optval, &info, len))
		return -EFAULT;

	return 0;
}

/*
 *
 * 7.1.5 SCTP_NODELAY
 *
 * Turn on/off any Nagle-like algorithm.  This means that packets are
 * generally sent as soon as possible and no unnecessary delays are
 * introduced, at the cost of more packets in the network.  Expects an
 * integer boolean flag.
 */

static int sctp_getsockopt_nodelay(struct sock *sk, int len,
				   char __user *optval, int __user *optlen)
{
	int val;

	if (len < sizeof(int))
		return -EINVAL;

	len = sizeof(int);
	val = (sctp_sk(sk)->nodelay == 1);
	if (put_user(len, optlen))
		return -EFAULT;
	if (copy_to_user(optval, &val, len))
		return -EFAULT;
	return 0;
}

/*
 *
 * 7.1.1 SCTP_RTOINFO
 *
 * The protocol parameters used to initialize and bound retransmission
 * timeout (RTO) are tunable. sctp_rtoinfo structure is used to access
 * and modify these parameters.
 * All parameters are time values, in milliseconds.  A value of 0, when
 * modifying the parameters, indicates that the current value should not
 * be changed.
 *
 */
static int sctp_getsockopt_rtoinfo(struct sock *sk, int len,
				char __user *optval,
				int __user *optlen) {
	struct sctp_rtoinfo rtoinfo;
	struct sctp_association *asoc;

	if (len < sizeof (struct sctp_rtoinfo))
		return -EINVAL;

	len = sizeof(struct sctp_rtoinfo);

	if (copy_from_user(&rtoinfo, optval, len))
		return -EFAULT;

	asoc = sctp_id2assoc(sk, rtoinfo.srto_assoc_id);

	if (!asoc && rtoinfo.srto_assoc_id && sctp_style(sk, UDP))
		return -EINVAL;

	/* Values corresponding to the specific association. */
	if (asoc) {
		rtoinfo.srto_initial = jiffies_to_msecs(asoc->rto_initial);
		rtoinfo.srto_max = jiffies_to_msecs(asoc->rto_max);
		rtoinfo.srto_min = jiffies_to_msecs(asoc->rto_min);
	} else {
		/* Values corresponding to the endpoint. */
		struct sctp_sock *sp = sctp_sk(sk);

		rtoinfo.srto_initial = sp->rtoinfo.srto_initial;
		rtoinfo.srto_max = sp->rtoinfo.srto_max;
		rtoinfo.srto_min = sp->rtoinfo.srto_min;
	}

	if (put_user(len, optlen))
		return -EFAULT;

	if (copy_to_user(optval, &rtoinfo, len))
		return -EFAULT;

	return 0;
}

/*
 *
 * 7.1.2 SCTP_ASSOCINFO
 *
 * This option is used to tune the maximum retransmission attempts
 * of the association.
 * Returns an error if the new association retransmission value is
 * greater than the sum of the retransmission value  of the peer.
 * See [SCTP] for more information.
 *
 */
static int sctp_getsockopt_associnfo(struct sock *sk, int len,
				     char __user *optval,
				     int __user *optlen)
{

	struct sctp_assocparams assocparams;
	struct sctp_association *asoc;
	struct list_head *pos;
	int cnt = 0;

	if (len < sizeof (struct sctp_assocparams))
		return -EINVAL;

	len = sizeof(struct sctp_assocparams);

	if (copy_from_user(&assocparams, optval, len))
		return -EFAULT;

	asoc = sctp_id2assoc(sk, assocparams.sasoc_assoc_id);

	if (!asoc && assocparams.sasoc_assoc_id && sctp_style(sk, UDP))
		return -EINVAL;

	/* Values correspoinding to the specific association */
	if (asoc) {
		assocparams.sasoc_asocmaxrxt = asoc->max_retrans;
		assocparams.sasoc_peer_rwnd = asoc->peer.rwnd;
		assocparams.sasoc_local_rwnd = asoc->a_rwnd;
		assocparams.sasoc_cookie_life = ktime_to_ms(asoc->cookie_life);

		list_for_each(pos, &asoc->peer.transport_addr_list) {
			cnt++;
		}

		assocparams.sasoc_number_peer_destinations = cnt;
	} else {
		/* Values corresponding to the endpoint */
		struct sctp_sock *sp = sctp_sk(sk);

		assocparams.sasoc_asocmaxrxt = sp->assocparams.sasoc_asocmaxrxt;
		assocparams.sasoc_peer_rwnd = sp->assocparams.sasoc_peer_rwnd;
		assocparams.sasoc_local_rwnd = sp->assocparams.sasoc_local_rwnd;
		assocparams.sasoc_cookie_life =
					sp->assocparams.sasoc_cookie_life;
		assocparams.sasoc_number_peer_destinations =
					sp->assocparams.
					sasoc_number_peer_destinations;
	}

	if (put_user(len, optlen))
		return -EFAULT;

	if (copy_to_user(optval, &assocparams, len))
		return -EFAULT;

	return 0;
}

/*
 * 7.1.16 Set/clear IPv4 mapped addresses (SCTP_I_WANT_MAPPED_V4_ADDR)
 *
 * This socket option is a boolean flag which turns on or off mapped V4
 * addresses.  If this option is turned on and the socket is type
 * PF_INET6, then IPv4 addresses will be mapped to V6 representation.
 * If this option is turned off, then no mapping will be done of V4
 * addresses and a user will receive both PF_INET6 and PF_INET type
 * addresses on the socket.
 */
static int sctp_getsockopt_mappedv4(struct sock *sk, int len,
				    char __user *optval, int __user *optlen)
{
	int val;
	struct sctp_sock *sp = sctp_sk(sk);

	if (len < sizeof(int))
		return -EINVAL;

	len = sizeof(int);
	val = sp->v4mapped;
	if (put_user(len, optlen))
		return -EFAULT;
	if (copy_to_user(optval, &val, len))
		return -EFAULT;

	return 0;
}

/*
 * 7.1.29.  Set or Get the default context (SCTP_CONTEXT)
 * (chapter and verse is quoted at sctp_setsockopt_context())
 */
static int sctp_getsockopt_context(struct sock *sk, int len,
				   char __user *optval, int __user *optlen)
{
	struct sctp_assoc_value params;
	struct sctp_sock *sp;
	struct sctp_association *asoc;

	if (len < sizeof(struct sctp_assoc_value))
		return -EINVAL;

	len = sizeof(struct sctp_assoc_value);

	if (copy_from_user(&params, optval, len))
		return -EFAULT;

	sp = sctp_sk(sk);

	if (params.assoc_id != 0) {
		asoc = sctp_id2assoc(sk, params.assoc_id);
		if (!asoc)
			return -EINVAL;
		params.assoc_value = asoc->default_rcv_context;
	} else {
		params.assoc_value = sp->default_rcv_context;
	}

	if (put_user(len, optlen))
		return -EFAULT;
	if (copy_to_user(optval, &params, len))
		return -EFAULT;

	return 0;
}

/*
 * 8.1.16.  Get or Set the Maximum Fragmentation Size (SCTP_MAXSEG)
 * This option will get or set the maximum size to put in any outgoing
 * SCTP DATA chunk.  If a message is larger than this size it will be
 * fragmented by SCTP into the specified size.  Note that the underlying
 * SCTP implementation may fragment into smaller sized chunks when the
 * PMTU of the underlying association is smaller than the value set by
 * the user.  The default value for this option is '0' which indicates
 * the user is NOT limiting fragmentation and only the PMTU will effect
 * SCTP's choice of DATA chunk size.  Note also that values set larger
 * than the maximum size of an IP datagram will effectively let SCTP
 * control fragmentation (i.e. the same as setting this option to 0).
 *
 * The following structure is used to access and modify this parameter:
 *
 * struct sctp_assoc_value {
 *   sctp_assoc_t assoc_id;
 *   uint32_t assoc_value;
 * };
 *
 * assoc_id:  This parameter is ignored for one-to-one style sockets.
 *    For one-to-many style sockets this parameter indicates which
 *    association the user is performing an action upon.  Note that if
 *    this field's value is zero then the endpoints default value is
 *    changed (effecting future associations only).
 * assoc_value:  This parameter specifies the maximum size in bytes.
 */
static int sctp_getsockopt_maxseg(struct sock *sk, int len,
				  char __user *optval, int __user *optlen)
{
	struct sctp_assoc_value params;
	struct sctp_association *asoc;

	if (len == sizeof(int)) {
		pr_warn_ratelimited(DEPRECATED
				    "%s (pid %d) "
				    "Use of int in maxseg socket option.\n"
				    "Use struct sctp_assoc_value instead\n",
				    current->comm, task_pid_nr(current));
		params.assoc_id = 0;
	} else if (len >= sizeof(struct sctp_assoc_value)) {
		len = sizeof(struct sctp_assoc_value);
		if (copy_from_user(&params, optval, sizeof(params)))
			return -EFAULT;
	} else
		return -EINVAL;

	asoc = sctp_id2assoc(sk, params.assoc_id);
	if (!asoc && params.assoc_id && sctp_style(sk, UDP))
		return -EINVAL;

	if (asoc)
		params.assoc_value = asoc->frag_point;
	else
		params.assoc_value = sctp_sk(sk)->user_frag;

	if (put_user(len, optlen))
		return -EFAULT;
	if (len == sizeof(int)) {
		if (copy_to_user(optval, &params.assoc_value, len))
			return -EFAULT;
	} else {
		if (copy_to_user(optval, &params, len))
			return -EFAULT;
	}

	return 0;
}

/*
 * 7.1.24.  Get or set fragmented interleave (SCTP_FRAGMENT_INTERLEAVE)
 * (chapter and verse is quoted at sctp_setsockopt_fragment_interleave())
 */
static int sctp_getsockopt_fragment_interleave(struct sock *sk, int len,
					       char __user *optval, int __user *optlen)
{
	int val;

	if (len < sizeof(int))
		return -EINVAL;

	len = sizeof(int);

	val = sctp_sk(sk)->frag_interleave;
	if (put_user(len, optlen))
		return -EFAULT;
	if (copy_to_user(optval, &val, len))
		return -EFAULT;

	return 0;
}

/*
 * 7.1.25.  Set or Get the sctp partial delivery point
 * (chapter and verse is quoted at sctp_setsockopt_partial_delivery_point())
 */
static int sctp_getsockopt_partial_delivery_point(struct sock *sk, int len,
						  char __user *optval,
						  int __user *optlen)
{
	u32 val;

	if (len < sizeof(u32))
		return -EINVAL;

	len = sizeof(u32);

	val = sctp_sk(sk)->pd_point;
	if (put_user(len, optlen))
		return -EFAULT;
	if (copy_to_user(optval, &val, len))
		return -EFAULT;

	return 0;
}

/*
 * 7.1.28.  Set or Get the maximum burst (SCTP_MAX_BURST)
 * (chapter and verse is quoted at sctp_setsockopt_maxburst())
 */
static int sctp_getsockopt_maxburst(struct sock *sk, int len,
				    char __user *optval,
				    int __user *optlen)
{
	struct sctp_assoc_value params;
	struct sctp_sock *sp;
	struct sctp_association *asoc;

	if (len == sizeof(int)) {
		pr_warn_ratelimited(DEPRECATED
				    "%s (pid %d) "
				    "Use of int in max_burst socket option.\n"
				    "Use struct sctp_assoc_value instead\n",
				    current->comm, task_pid_nr(current));
		params.assoc_id = 0;
	} else if (len >= sizeof(struct sctp_assoc_value)) {
		len = sizeof(struct sctp_assoc_value);
		if (copy_from_user(&params, optval, len))
			return -EFAULT;
	} else
		return -EINVAL;

	sp = sctp_sk(sk);

	if (params.assoc_id != 0) {
		asoc = sctp_id2assoc(sk, params.assoc_id);
		if (!asoc)
			return -EINVAL;
		params.assoc_value = asoc->max_burst;
	} else
		params.assoc_value = sp->max_burst;

	if (len == sizeof(int)) {
		if (copy_to_user(optval, &params.assoc_value, len))
			return -EFAULT;
	} else {
		if (copy_to_user(optval, &params, len))
			return -EFAULT;
	}

	return 0;

}

static int sctp_getsockopt_hmac_ident(struct sock *sk, int len,
				    char __user *optval, int __user *optlen)
{
	struct sctp_endpoint *ep = sctp_sk(sk)->ep;
	struct sctp_hmacalgo  __user *p = (void __user *)optval;
	struct sctp_hmac_algo_param *hmacs;
	__u16 data_len = 0;
	u32 num_idents;
	int i;

	if (!ep->auth_enable)
		return -EACCES;

	hmacs = ep->auth_hmacs_list;
	data_len = ntohs(hmacs->param_hdr.length) - sizeof(sctp_paramhdr_t);

	if (len < sizeof(struct sctp_hmacalgo) + data_len)
		return -EINVAL;

	len = sizeof(struct sctp_hmacalgo) + data_len;
	num_idents = data_len / sizeof(u16);

	if (put_user(len, optlen))
		return -EFAULT;
	if (put_user(num_idents, &p->shmac_num_idents))
		return -EFAULT;
	for (i = 0; i < num_idents; i++) {
		__u16 hmacid = ntohs(hmacs->hmac_ids[i]);

		if (copy_to_user(&p->shmac_idents[i], &hmacid, sizeof(__u16)))
			return -EFAULT;
	}
	return 0;
}

static int sctp_getsockopt_active_key(struct sock *sk, int len,
				    char __user *optval, int __user *optlen)
{
	struct sctp_endpoint *ep = sctp_sk(sk)->ep;
	struct sctp_authkeyid val;
	struct sctp_association *asoc;

	if (!ep->auth_enable)
		return -EACCES;

	if (len < sizeof(struct sctp_authkeyid))
		return -EINVAL;
	if (copy_from_user(&val, optval, sizeof(struct sctp_authkeyid)))
		return -EFAULT;

	asoc = sctp_id2assoc(sk, val.scact_assoc_id);
	if (!asoc && val.scact_assoc_id && sctp_style(sk, UDP))
		return -EINVAL;

	if (asoc)
		val.scact_keynumber = asoc->active_key_id;
	else
		val.scact_keynumber = ep->active_key_id;

	len = sizeof(struct sctp_authkeyid);
	if (put_user(len, optlen))
		return -EFAULT;
	if (copy_to_user(optval, &val, len))
		return -EFAULT;

	return 0;
}

static int sctp_getsockopt_peer_auth_chunks(struct sock *sk, int len,
				    char __user *optval, int __user *optlen)
{
	struct sctp_endpoint *ep = sctp_sk(sk)->ep;
	struct sctp_authchunks __user *p = (void __user *)optval;
	struct sctp_authchunks val;
	struct sctp_association *asoc;
	struct sctp_chunks_param *ch;
	u32    num_chunks = 0;
	char __user *to;

	if (!ep->auth_enable)
		return -EACCES;

	if (len < sizeof(struct sctp_authchunks))
		return -EINVAL;

	if (copy_from_user(&val, optval, sizeof(struct sctp_authchunks)))
		return -EFAULT;

	to = p->gauth_chunks;
	asoc = sctp_id2assoc(sk, val.gauth_assoc_id);
	if (!asoc)
		return -EINVAL;

	ch = asoc->peer.peer_chunks;
	if (!ch)
		goto num;

	/* See if the user provided enough room for all the data */
	num_chunks = ntohs(ch->param_hdr.length) - sizeof(sctp_paramhdr_t);
	if (len < num_chunks)
		return -EINVAL;

	if (copy_to_user(to, ch->chunks, num_chunks))
		return -EFAULT;
num:
	len = sizeof(struct sctp_authchunks) + num_chunks;
	if (put_user(len, optlen))
		return -EFAULT;
	if (put_user(num_chunks, &p->gauth_number_of_chunks))
		return -EFAULT;
	return 0;
}

static int sctp_getsockopt_local_auth_chunks(struct sock *sk, int len,
				    char __user *optval, int __user *optlen)
{
	struct sctp_endpoint *ep = sctp_sk(sk)->ep;
	struct sctp_authchunks __user *p = (void __user *)optval;
	struct sctp_authchunks val;
	struct sctp_association *asoc;
	struct sctp_chunks_param *ch;
	u32    num_chunks = 0;
	char __user *to;

	if (!ep->auth_enable)
		return -EACCES;

	if (len < sizeof(struct sctp_authchunks))
		return -EINVAL;

	if (copy_from_user(&val, optval, sizeof(struct sctp_authchunks)))
		return -EFAULT;

	to = p->gauth_chunks;
	asoc = sctp_id2assoc(sk, val.gauth_assoc_id);
	if (!asoc && val.gauth_assoc_id && sctp_style(sk, UDP))
		return -EINVAL;

	if (asoc)
		ch = (struct sctp_chunks_param *)asoc->c.auth_chunks;
	else
		ch = ep->auth_chunk_list;

	if (!ch)
		goto num;

	num_chunks = ntohs(ch->param_hdr.length) - sizeof(sctp_paramhdr_t);
	if (len < sizeof(struct sctp_authchunks) + num_chunks)
		return -EINVAL;

	if (copy_to_user(to, ch->chunks, num_chunks))
		return -EFAULT;
num:
	len = sizeof(struct sctp_authchunks) + num_chunks;
	if (put_user(len, optlen))
		return -EFAULT;
	if (put_user(num_chunks, &p->gauth_number_of_chunks))
		return -EFAULT;

	return 0;
}

/*
 * 8.2.5.  Get the Current Number of Associations (SCTP_GET_ASSOC_NUMBER)
 * This option gets the current number of associations that are attached
 * to a one-to-many style socket.  The option value is an uint32_t.
 */
static int sctp_getsockopt_assoc_number(struct sock *sk, int len,
				    char __user *optval, int __user *optlen)
{
	struct sctp_sock *sp = sctp_sk(sk);
	struct sctp_association *asoc;
	u32 val = 0;

	if (sctp_style(sk, TCP))
		return -EOPNOTSUPP;

	if (len < sizeof(u32))
		return -EINVAL;

	len = sizeof(u32);

	list_for_each_entry(asoc, &(sp->ep->asocs), asocs) {
		val++;
	}

	if (put_user(len, optlen))
		return -EFAULT;
	if (copy_to_user(optval, &val, len))
		return -EFAULT;

	return 0;
}

/*
 * 8.1.23 SCTP_AUTO_ASCONF
 * See the corresponding setsockopt entry as description
 */
static int sctp_getsockopt_auto_asconf(struct sock *sk, int len,
				   char __user *optval, int __user *optlen)
{
	int val = 0;

	if (len < sizeof(int))
		return -EINVAL;

	len = sizeof(int);
	if (sctp_sk(sk)->do_auto_asconf && sctp_is_ep_boundall(sk))
		val = 1;
	if (put_user(len, optlen))
		return -EFAULT;
	if (copy_to_user(optval, &val, len))
		return -EFAULT;
	return 0;
}

/*
 * 8.2.6. Get the Current Identifiers of Associations
 *        (SCTP_GET_ASSOC_ID_LIST)
 *
 * This option gets the current list of SCTP association identifiers of
 * the SCTP associations handled by a one-to-many style socket.
 */
static int sctp_getsockopt_assoc_ids(struct sock *sk, int len,
				    char __user *optval, int __user *optlen)
{
	struct sctp_sock *sp = sctp_sk(sk);
	struct sctp_association *asoc;
	struct sctp_assoc_ids *ids;
	u32 num = 0;

	if (sctp_style(sk, TCP))
		return -EOPNOTSUPP;

	if (len < sizeof(struct sctp_assoc_ids))
		return -EINVAL;

	list_for_each_entry(asoc, &(sp->ep->asocs), asocs) {
		num++;
	}

	if (len < sizeof(struct sctp_assoc_ids) + sizeof(sctp_assoc_t) * num)
		return -EINVAL;

	len = sizeof(struct sctp_assoc_ids) + sizeof(sctp_assoc_t) * num;

	ids = kmalloc(len, GFP_USER | __GFP_NOWARN);
	if (unlikely(!ids))
		return -ENOMEM;

	ids->gaids_number_of_ids = num;
	num = 0;
	list_for_each_entry(asoc, &(sp->ep->asocs), asocs) {
		ids->gaids_assoc_id[num++] = asoc->assoc_id;
	}

	if (put_user(len, optlen) || copy_to_user(optval, ids, len)) {
		kfree(ids);
		return -EFAULT;
	}

	kfree(ids);
	return 0;
}

/*
 * SCTP_PEER_ADDR_THLDS
 *
 * This option allows us to fetch the partially failed threshold for one or all
 * transports in an association.  See Section 6.1 of:
 * http://www.ietf.org/id/draft-nishida-tsvwg-sctp-failover-05.txt
 */
static int sctp_getsockopt_paddr_thresholds(struct sock *sk,
					    char __user *optval,
					    int len,
					    int __user *optlen)
{
	struct sctp_paddrthlds val;
	struct sctp_transport *trans;
	struct sctp_association *asoc;

	if (len < sizeof(struct sctp_paddrthlds))
		return -EINVAL;
	len = sizeof(struct sctp_paddrthlds);
	if (copy_from_user(&val, (struct sctp_paddrthlds __user *)optval, len))
		return -EFAULT;

	if (sctp_is_any(sk, (const union sctp_addr *)&val.spt_address)) {
		asoc = sctp_id2assoc(sk, val.spt_assoc_id);
		if (!asoc)
			return -ENOENT;

		val.spt_pathpfthld = asoc->pf_retrans;
		val.spt_pathmaxrxt = asoc->pathmaxrxt;
	} else {
		trans = sctp_addr_id2transport(sk, &val.spt_address,
					       val.spt_assoc_id);
		if (!trans)
			return -ENOENT;

		val.spt_pathmaxrxt = trans->pathmaxrxt;
		val.spt_pathpfthld = trans->pf_retrans;
	}

	if (put_user(len, optlen) || copy_to_user(optval, &val, len))
		return -EFAULT;

	return 0;
}

/*
 * SCTP_GET_ASSOC_STATS
 *
 * This option retrieves local per endpoint statistics. It is modeled
 * after OpenSolaris' implementation
 */
static int sctp_getsockopt_assoc_stats(struct sock *sk, int len,
				       char __user *optval,
				       int __user *optlen)
{
	struct sctp_assoc_stats sas;
	struct sctp_association *asoc = NULL;

	/* User must provide at least the assoc id */
	if (len < sizeof(sctp_assoc_t))
		return -EINVAL;

	/* Allow the struct to grow and fill in as much as possible */
	len = min_t(size_t, len, sizeof(sas));

	if (copy_from_user(&sas, optval, len))
		return -EFAULT;

	asoc = sctp_id2assoc(sk, sas.sas_assoc_id);
	if (!asoc)
		return -EINVAL;

	sas.sas_rtxchunks = asoc->stats.rtxchunks;
	sas.sas_gapcnt = asoc->stats.gapcnt;
	sas.sas_outofseqtsns = asoc->stats.outofseqtsns;
	sas.sas_osacks = asoc->stats.osacks;
	sas.sas_isacks = asoc->stats.isacks;
	sas.sas_octrlchunks = asoc->stats.octrlchunks;
	sas.sas_ictrlchunks = asoc->stats.ictrlchunks;
	sas.sas_oodchunks = asoc->stats.oodchunks;
	sas.sas_iodchunks = asoc->stats.iodchunks;
	sas.sas_ouodchunks = asoc->stats.ouodchunks;
	sas.sas_iuodchunks = asoc->stats.iuodchunks;
	sas.sas_idupchunks = asoc->stats.idupchunks;
	sas.sas_opackets = asoc->stats.opackets;
	sas.sas_ipackets = asoc->stats.ipackets;

	/* New high max rto observed, will return 0 if not a single
	 * RTO update took place. obs_rto_ipaddr will be bogus
	 * in such a case
	 */
	sas.sas_maxrto = asoc->stats.max_obs_rto;
	memcpy(&sas.sas_obs_rto_ipaddr, &asoc->stats.obs_rto_ipaddr,
		sizeof(struct sockaddr_storage));

	/* Mark beginning of a new observation period */
	asoc->stats.max_obs_rto = asoc->rto_min;

	if (put_user(len, optlen))
		return -EFAULT;

	pr_debug("%s: len:%d, assoc_id:%d\n", __func__, len, sas.sas_assoc_id);

	if (copy_to_user(optval, &sas, len))
		return -EFAULT;

	return 0;
}

static int sctp_getsockopt_recvrcvinfo(struct sock *sk,	int len,
				       char __user *optval,
				       int __user *optlen)
{
	int val = 0;

	if (len < sizeof(int))
		return -EINVAL;

	len = sizeof(int);
	if (sctp_sk(sk)->recvrcvinfo)
		val = 1;
	if (put_user(len, optlen))
		return -EFAULT;
	if (copy_to_user(optval, &val, len))
		return -EFAULT;

	return 0;
}

static int sctp_getsockopt_recvnxtinfo(struct sock *sk,	int len,
				       char __user *optval,
				       int __user *optlen)
{
	int val = 0;

	if (len < sizeof(int))
		return -EINVAL;

	len = sizeof(int);
	if (sctp_sk(sk)->recvnxtinfo)
		val = 1;
	if (put_user(len, optlen))
		return -EFAULT;
	if (copy_to_user(optval, &val, len))
		return -EFAULT;

	return 0;
}

static int sctp_getsockopt_pr_supported(struct sock *sk, int len,
					char __user *optval,
					int __user *optlen)
{
	struct sctp_assoc_value params;
	struct sctp_association *asoc;
	int retval = -EFAULT;

	if (len < sizeof(params)) {
		retval = -EINVAL;
		goto out;
	}

	len = sizeof(params);
	if (copy_from_user(&params, optval, len))
		goto out;

	asoc = sctp_id2assoc(sk, params.assoc_id);
	if (asoc) {
		params.assoc_value = asoc->prsctp_enable;
	} else if (!params.assoc_id) {
		struct sctp_sock *sp = sctp_sk(sk);

		params.assoc_value = sp->ep->prsctp_enable;
	} else {
		retval = -EINVAL;
		goto out;
	}

	if (put_user(len, optlen))
		goto out;

	if (copy_to_user(optval, &params, len))
		goto out;

	retval = 0;

out:
	return retval;
}

static int sctp_getsockopt_default_prinfo(struct sock *sk, int len,
					  char __user *optval,
					  int __user *optlen)
{
	struct sctp_default_prinfo info;
	struct sctp_association *asoc;
	int retval = -EFAULT;

	if (len < sizeof(info)) {
		retval = -EINVAL;
		goto out;
	}

	len = sizeof(info);
	if (copy_from_user(&info, optval, len))
		goto out;

	asoc = sctp_id2assoc(sk, info.pr_assoc_id);
	if (asoc) {
		info.pr_policy = SCTP_PR_POLICY(asoc->default_flags);
		info.pr_value = asoc->default_timetolive;
	} else if (!info.pr_assoc_id) {
		struct sctp_sock *sp = sctp_sk(sk);

		info.pr_policy = SCTP_PR_POLICY(sp->default_flags);
		info.pr_value = sp->default_timetolive;
	} else {
		retval = -EINVAL;
		goto out;
	}

	if (put_user(len, optlen))
		goto out;

	if (copy_to_user(optval, &info, len))
		goto out;

	retval = 0;

out:
	return retval;
}

static int sctp_getsockopt_pr_assocstatus(struct sock *sk, int len,
					  char __user *optval,
					  int __user *optlen)
{
	struct sctp_prstatus params;
	struct sctp_association *asoc;
	int policy;
	int retval = -EINVAL;

	if (len < sizeof(params))
		goto out;

	len = sizeof(params);
	if (copy_from_user(&params, optval, len)) {
		retval = -EFAULT;
		goto out;
	}

	policy = params.sprstat_policy;
	if (policy & ~SCTP_PR_SCTP_MASK)
		goto out;

	asoc = sctp_id2assoc(sk, params.sprstat_assoc_id);
	if (!asoc)
		goto out;

	if (policy == SCTP_PR_SCTP_NONE) {
		params.sprstat_abandoned_unsent = 0;
		params.sprstat_abandoned_sent = 0;
		for (policy = 0; policy <= SCTP_PR_INDEX(MAX); policy++) {
			params.sprstat_abandoned_unsent +=
				asoc->abandoned_unsent[policy];
			params.sprstat_abandoned_sent +=
				asoc->abandoned_sent[policy];
		}
	} else {
		params.sprstat_abandoned_unsent =
			asoc->abandoned_unsent[__SCTP_PR_INDEX(policy)];
		params.sprstat_abandoned_sent =
			asoc->abandoned_sent[__SCTP_PR_INDEX(policy)];
	}

	if (put_user(len, optlen)) {
		retval = -EFAULT;
		goto out;
	}

	if (copy_to_user(optval, &params, len)) {
		retval = -EFAULT;
		goto out;
	}

	retval = 0;

out:
	return retval;
}

static int sctp_getsockopt(struct sock *sk, int level, int optname,
			   char __user *optval, int __user *optlen)
{
	int retval = 0;
	int len;

	pr_debug("%s: sk:%p, optname:%d\n", __func__, sk, optname);

	/* I can hardly begin to describe how wrong this is.  This is
	 * so broken as to be worse than useless.  The API draft
	 * REALLY is NOT helpful here...  I am not convinced that the
	 * semantics of getsockopt() with a level OTHER THAN SOL_SCTP
	 * are at all well-founded.
	 */
	if (level != SOL_SCTP) {
		struct sctp_af *af = sctp_sk(sk)->pf->af;

		retval = af->getsockopt(sk, level, optname, optval, optlen);
		return retval;
	}

	if (get_user(len, optlen))
		return -EFAULT;

	if (len < 0)
		return -EINVAL;

	lock_sock(sk);

	switch (optname) {
	case SCTP_STATUS:
		retval = sctp_getsockopt_sctp_status(sk, len, optval, optlen);
		break;
	case SCTP_DISABLE_FRAGMENTS:
		retval = sctp_getsockopt_disable_fragments(sk, len, optval,
							   optlen);
		break;
	case SCTP_EVENTS:
		retval = sctp_getsockopt_events(sk, len, optval, optlen);
		break;
	case SCTP_AUTOCLOSE:
		retval = sctp_getsockopt_autoclose(sk, len, optval, optlen);
		break;
	case SCTP_SOCKOPT_PEELOFF:
		retval = sctp_getsockopt_peeloff(sk, len, optval, optlen);
		break;
	case SCTP_PEER_ADDR_PARAMS:
		retval = sctp_getsockopt_peer_addr_params(sk, len, optval,
							  optlen);
		break;
	case SCTP_DELAYED_SACK:
		retval = sctp_getsockopt_delayed_ack(sk, len, optval,
							  optlen);
		break;
	case SCTP_INITMSG:
		retval = sctp_getsockopt_initmsg(sk, len, optval, optlen);
		break;
	case SCTP_GET_PEER_ADDRS:
		retval = sctp_getsockopt_peer_addrs(sk, len, optval,
						    optlen);
		break;
	case SCTP_GET_LOCAL_ADDRS:
		retval = sctp_getsockopt_local_addrs(sk, len, optval,
						     optlen);
		break;
	case SCTP_SOCKOPT_CONNECTX3:
		retval = sctp_getsockopt_connectx3(sk, len, optval, optlen);
		break;
	case SCTP_DEFAULT_SEND_PARAM:
		retval = sctp_getsockopt_default_send_param(sk, len,
							    optval, optlen);
		break;
	case SCTP_DEFAULT_SNDINFO:
		retval = sctp_getsockopt_default_sndinfo(sk, len,
							 optval, optlen);
		break;
	case SCTP_PRIMARY_ADDR:
		retval = sctp_getsockopt_primary_addr(sk, len, optval, optlen);
		break;
	case SCTP_NODELAY:
		retval = sctp_getsockopt_nodelay(sk, len, optval, optlen);
		break;
	case SCTP_RTOINFO:
		retval = sctp_getsockopt_rtoinfo(sk, len, optval, optlen);
		break;
	case SCTP_ASSOCINFO:
		retval = sctp_getsockopt_associnfo(sk, len, optval, optlen);
		break;
	case SCTP_I_WANT_MAPPED_V4_ADDR:
		retval = sctp_getsockopt_mappedv4(sk, len, optval, optlen);
		break;
	case SCTP_MAXSEG:
		retval = sctp_getsockopt_maxseg(sk, len, optval, optlen);
		break;
	case SCTP_GET_PEER_ADDR_INFO:
		retval = sctp_getsockopt_peer_addr_info(sk, len, optval,
							optlen);
		break;
	case SCTP_ADAPTATION_LAYER:
		retval = sctp_getsockopt_adaptation_layer(sk, len, optval,
							optlen);
		break;
	case SCTP_CONTEXT:
		retval = sctp_getsockopt_context(sk, len, optval, optlen);
		break;
	case SCTP_FRAGMENT_INTERLEAVE:
		retval = sctp_getsockopt_fragment_interleave(sk, len, optval,
							     optlen);
		break;
	case SCTP_PARTIAL_DELIVERY_POINT:
		retval = sctp_getsockopt_partial_delivery_point(sk, len, optval,
								optlen);
		break;
	case SCTP_MAX_BURST:
		retval = sctp_getsockopt_maxburst(sk, len, optval, optlen);
		break;
	case SCTP_AUTH_KEY:
	case SCTP_AUTH_CHUNK:
	case SCTP_AUTH_DELETE_KEY:
		retval = -EOPNOTSUPP;
		break;
	case SCTP_HMAC_IDENT:
		retval = sctp_getsockopt_hmac_ident(sk, len, optval, optlen);
		break;
	case SCTP_AUTH_ACTIVE_KEY:
		retval = sctp_getsockopt_active_key(sk, len, optval, optlen);
		break;
	case SCTP_PEER_AUTH_CHUNKS:
		retval = sctp_getsockopt_peer_auth_chunks(sk, len, optval,
							optlen);
		break;
	case SCTP_LOCAL_AUTH_CHUNKS:
		retval = sctp_getsockopt_local_auth_chunks(sk, len, optval,
							optlen);
		break;
	case SCTP_GET_ASSOC_NUMBER:
		retval = sctp_getsockopt_assoc_number(sk, len, optval, optlen);
		break;
	case SCTP_GET_ASSOC_ID_LIST:
		retval = sctp_getsockopt_assoc_ids(sk, len, optval, optlen);
		break;
	case SCTP_AUTO_ASCONF:
		retval = sctp_getsockopt_auto_asconf(sk, len, optval, optlen);
		break;
	case SCTP_PEER_ADDR_THLDS:
		retval = sctp_getsockopt_paddr_thresholds(sk, optval, len, optlen);
		break;
	case SCTP_GET_ASSOC_STATS:
		retval = sctp_getsockopt_assoc_stats(sk, len, optval, optlen);
		break;
	case SCTP_RECVRCVINFO:
		retval = sctp_getsockopt_recvrcvinfo(sk, len, optval, optlen);
		break;
	case SCTP_RECVNXTINFO:
		retval = sctp_getsockopt_recvnxtinfo(sk, len, optval, optlen);
		break;
	case SCTP_PR_SUPPORTED:
		retval = sctp_getsockopt_pr_supported(sk, len, optval, optlen);
		break;
	case SCTP_DEFAULT_PRINFO:
		retval = sctp_getsockopt_default_prinfo(sk, len, optval,
							optlen);
		break;
	case SCTP_PR_ASSOC_STATUS:
		retval = sctp_getsockopt_pr_assocstatus(sk, len, optval,
							optlen);
		break;
	default:
		retval = -ENOPROTOOPT;
		break;
	}

	release_sock(sk);
	return retval;
}

static int sctp_hash(struct sock *sk)
{
	/* STUB */
	return 0;
}

static void sctp_unhash(struct sock *sk)
{
	/* STUB */
}

/* Check if port is acceptable.  Possibly find first available port.
 *
 * The port hash table (contained in the 'global' SCTP protocol storage
 * returned by struct sctp_protocol *sctp_get_protocol()). The hash
 * table is an array of 4096 lists (sctp_bind_hashbucket). Each
 * list (the list number is the port number hashed out, so as you
 * would expect from a hash function, all the ports in a given list have
 * such a number that hashes out to the same list number; you were
 * expecting that, right?); so each list has a set of ports, with a
 * link to the socket (struct sock) that uses it, the port number and
 * a fastreuse flag (FIXME: NPI ipg).
 */
static struct sctp_bind_bucket *sctp_bucket_create(
	struct sctp_bind_hashbucket *head, struct net *, unsigned short snum);

static long sctp_get_port_local(struct sock *sk, union sctp_addr *addr)
{
	struct sctp_bind_hashbucket *head; /* hash list */
	struct sctp_bind_bucket *pp;
	unsigned short snum;
	int ret;

	snum = ntohs(addr->v4.sin_port);

	pr_debug("%s: begins, snum:%d\n", __func__, snum);

	local_bh_disable();

	if (snum == 0) {
		/* Search for an available port. */
		int low, high, remaining, index;
		unsigned int rover;
		struct net *net = sock_net(sk);

		inet_get_local_port_range(net, &low, &high);
		remaining = (high - low) + 1;
		rover = prandom_u32() % remaining + low;

		do {
			rover++;
			if ((rover < low) || (rover > high))
				rover = low;
			if (inet_is_local_reserved_port(net, rover))
				continue;
			index = sctp_phashfn(sock_net(sk), rover);
			head = &sctp_port_hashtable[index];
			spin_lock(&head->lock);
			sctp_for_each_hentry(pp, &head->chain)
				if ((pp->port == rover) &&
				    net_eq(sock_net(sk), pp->net))
					goto next;
			break;
		next:
			spin_unlock(&head->lock);
		} while (--remaining > 0);

		/* Exhausted local port range during search? */
		ret = 1;
		if (remaining <= 0)
			goto fail;

		/* OK, here is the one we will use.  HEAD (the port
		 * hash table list entry) is non-NULL and we hold it's
		 * mutex.
		 */
		snum = rover;
	} else {
		/* We are given an specific port number; we verify
		 * that it is not being used. If it is used, we will
		 * exahust the search in the hash list corresponding
		 * to the port number (snum) - we detect that with the
		 * port iterator, pp being NULL.
		 */
		head = &sctp_port_hashtable[sctp_phashfn(sock_net(sk), snum)];
		spin_lock(&head->lock);
		sctp_for_each_hentry(pp, &head->chain) {
			if ((pp->port == snum) && net_eq(pp->net, sock_net(sk)))
				goto pp_found;
		}
	}
	pp = NULL;
	goto pp_not_found;
pp_found:
	if (!hlist_empty(&pp->owner)) {
		/* We had a port hash table hit - there is an
		 * available port (pp != NULL) and it is being
		 * used by other socket (pp->owner not empty); that other
		 * socket is going to be sk2.
		 */
		int reuse = sk->sk_reuse;
		struct sock *sk2;

		pr_debug("%s: found a possible match\n", __func__);

		if (pp->fastreuse && sk->sk_reuse &&
			sk->sk_state != SCTP_SS_LISTENING)
			goto success;

		/* Run through the list of sockets bound to the port
		 * (pp->port) [via the pointers bind_next and
		 * bind_pprev in the struct sock *sk2 (pp->sk)]. On each one,
		 * we get the endpoint they describe and run through
		 * the endpoint's list of IP (v4 or v6) addresses,
		 * comparing each of the addresses with the address of
		 * the socket sk. If we find a match, then that means
		 * that this port/socket (sk) combination are already
		 * in an endpoint.
		 */
		sk_for_each_bound(sk2, &pp->owner) {
			struct sctp_endpoint *ep2;
			ep2 = sctp_sk(sk2)->ep;

			if (sk == sk2 ||
			    (reuse && sk2->sk_reuse &&
			     sk2->sk_state != SCTP_SS_LISTENING))
				continue;

			if (sctp_bind_addr_conflict(&ep2->base.bind_addr, addr,
						 sctp_sk(sk2), sctp_sk(sk))) {
				ret = (long)sk2;
				goto fail_unlock;
			}
		}

		pr_debug("%s: found a match\n", __func__);
	}
pp_not_found:
	/* If there was a hash table miss, create a new port.  */
	ret = 1;
	if (!pp && !(pp = sctp_bucket_create(head, sock_net(sk), snum)))
		goto fail_unlock;

	/* In either case (hit or miss), make sure fastreuse is 1 only
	 * if sk->sk_reuse is too (that is, if the caller requested
	 * SO_REUSEADDR on this socket -sk-).
	 */
	if (hlist_empty(&pp->owner)) {
		if (sk->sk_reuse && sk->sk_state != SCTP_SS_LISTENING)
			pp->fastreuse = 1;
		else
			pp->fastreuse = 0;
	} else if (pp->fastreuse &&
		(!sk->sk_reuse || sk->sk_state == SCTP_SS_LISTENING))
		pp->fastreuse = 0;

	/* We are set, so fill up all the data in the hash table
	 * entry, tie the socket list information with the rest of the
	 * sockets FIXME: Blurry, NPI (ipg).
	 */
success:
	if (!sctp_sk(sk)->bind_hash) {
		inet_sk(sk)->inet_num = snum;
		sk_add_bind_node(sk, &pp->owner);
		sctp_sk(sk)->bind_hash = pp;
	}
	ret = 0;

fail_unlock:
	spin_unlock(&head->lock);

fail:
	local_bh_enable();
	return ret;
}

/* Assign a 'snum' port to the socket.  If snum == 0, an ephemeral
 * port is requested.
 */
static int sctp_get_port(struct sock *sk, unsigned short snum)
{
	union sctp_addr addr;
	struct sctp_af *af = sctp_sk(sk)->pf->af;

	/* Set up a dummy address struct from the sk. */
	af->from_sk(&addr, sk);
	addr.v4.sin_port = htons(snum);

	/* Note: sk->sk_num gets filled in if ephemeral port request. */
	return !!sctp_get_port_local(sk, &addr);
}

/*
 *  Move a socket to LISTENING state.
 */
static int sctp_listen_start(struct sock *sk, int backlog)
{
	struct sctp_sock *sp = sctp_sk(sk);
	struct sctp_endpoint *ep = sp->ep;
	struct crypto_shash *tfm = NULL;
	char alg[32];

	/* Allocate HMAC for generating cookie. */
	if (!sp->hmac && sp->sctp_hmac_alg) {
		sprintf(alg, "hmac(%s)", sp->sctp_hmac_alg);
		tfm = crypto_alloc_shash(alg, 0, 0);
		if (IS_ERR(tfm)) {
			net_info_ratelimited("failed to load transform for %s: %ld\n",
					     sp->sctp_hmac_alg, PTR_ERR(tfm));
			return -ENOSYS;
		}
		sctp_sk(sk)->hmac = tfm;
	}

	/*
	 * If a bind() or sctp_bindx() is not called prior to a listen()
	 * call that allows new associations to be accepted, the system
	 * picks an ephemeral port and will choose an address set equivalent
	 * to binding with a wildcard address.
	 *
	 * This is not currently spelled out in the SCTP sockets
	 * extensions draft, but follows the practice as seen in TCP
	 * sockets.
	 *
	 */
	sk->sk_state = SCTP_SS_LISTENING;
	if (!ep->base.bind_addr.port) {
		if (sctp_autobind(sk))
			return -EAGAIN;
	} else {
		if (sctp_get_port(sk, inet_sk(sk)->inet_num)) {
			sk->sk_state = SCTP_SS_CLOSED;
			return -EADDRINUSE;
		}
	}

	sk->sk_max_ack_backlog = backlog;
	sctp_hash_endpoint(ep);
	return 0;
}

/*
 * 4.1.3 / 5.1.3 listen()
 *
 *   By default, new associations are not accepted for UDP style sockets.
 *   An application uses listen() to mark a socket as being able to
 *   accept new associations.
 *
 *   On TCP style sockets, applications use listen() to ready the SCTP
 *   endpoint for accepting inbound associations.
 *
 *   On both types of endpoints a backlog of '0' disables listening.
 *
 *  Move a socket to LISTENING state.
 */
int sctp_inet_listen(struct socket *sock, int backlog)
{
	struct sock *sk = sock->sk;
	struct sctp_endpoint *ep = sctp_sk(sk)->ep;
	int err = -EINVAL;

	if (unlikely(backlog < 0))
		return err;

	lock_sock(sk);

	/* Peeled-off sockets are not allowed to listen().  */
	if (sctp_style(sk, UDP_HIGH_BANDWIDTH))
		goto out;

	if (sock->state != SS_UNCONNECTED)
		goto out;

	/* If backlog is zero, disable listening. */
	if (!backlog) {
		if (sctp_sstate(sk, CLOSED))
			goto out;

		err = 0;
		sctp_unhash_endpoint(ep);
		sk->sk_state = SCTP_SS_CLOSED;
		if (sk->sk_reuse)
			sctp_sk(sk)->bind_hash->fastreuse = 1;
		goto out;
	}

	/* If we are already listening, just update the backlog */
	if (sctp_sstate(sk, LISTENING))
		sk->sk_max_ack_backlog = backlog;
	else {
		err = sctp_listen_start(sk, backlog);
		if (err)
			goto out;
	}

	err = 0;
out:
	release_sock(sk);
	return err;
}

/*
 * This function is done by modeling the current datagram_poll() and the
 * tcp_poll().  Note that, based on these implementations, we don't
 * lock the socket in this function, even though it seems that,
 * ideally, locking or some other mechanisms can be used to ensure
 * the integrity of the counters (sndbuf and wmem_alloc) used
 * in this place.  We assume that we don't need locks either until proven
 * otherwise.
 *
 * Another thing to note is that we include the Async I/O support
 * here, again, by modeling the current TCP/UDP code.  We don't have
 * a good way to test with it yet.
 */
unsigned int sctp_poll(struct file *file, struct socket *sock, poll_table *wait)
{
	struct sock *sk = sock->sk;
	struct sctp_sock *sp = sctp_sk(sk);
	unsigned int mask;

	poll_wait(file, sk_sleep(sk), wait);

	sock_rps_record_flow(sk);

	/* A TCP-style listening socket becomes readable when the accept queue
	 * is not empty.
	 */
	if (sctp_style(sk, TCP) && sctp_sstate(sk, LISTENING))
		return (!list_empty(&sp->ep->asocs)) ?
			(POLLIN | POLLRDNORM) : 0;

	mask = 0;

	/* Is there any exceptional events?  */
	if (sk->sk_err || !skb_queue_empty(&sk->sk_error_queue))
		mask |= POLLERR |
			(sock_flag(sk, SOCK_SELECT_ERR_QUEUE) ? POLLPRI : 0);
	if (sk->sk_shutdown & RCV_SHUTDOWN)
		mask |= POLLRDHUP | POLLIN | POLLRDNORM;
	if (sk->sk_shutdown == SHUTDOWN_MASK)
		mask |= POLLHUP;

	/* Is it readable?  Reconsider this code with TCP-style support.  */
	if (!skb_queue_empty(&sk->sk_receive_queue))
		mask |= POLLIN | POLLRDNORM;

	/* The association is either gone or not ready.  */
	if (!sctp_style(sk, UDP) && sctp_sstate(sk, CLOSED))
		return mask;

	/* Is it writable?  */
	if (sctp_writeable(sk)) {
		mask |= POLLOUT | POLLWRNORM;
	} else {
		sk_set_bit(SOCKWQ_ASYNC_NOSPACE, sk);
		/*
		 * Since the socket is not locked, the buffer
		 * might be made available after the writeable check and
		 * before the bit is set.  This could cause a lost I/O
		 * signal.  tcp_poll() has a race breaker for this race
		 * condition.  Based on their implementation, we put
		 * in the following code to cover it as well.
		 */
		if (sctp_writeable(sk))
			mask |= POLLOUT | POLLWRNORM;
	}
	return mask;
}

/********************************************************************
 * 2nd Level Abstractions
 ********************************************************************/

static struct sctp_bind_bucket *sctp_bucket_create(
	struct sctp_bind_hashbucket *head, struct net *net, unsigned short snum)
{
	struct sctp_bind_bucket *pp;

	pp = kmem_cache_alloc(sctp_bucket_cachep, GFP_ATOMIC);
	if (pp) {
		SCTP_DBG_OBJCNT_INC(bind_bucket);
		pp->port = snum;
		pp->fastreuse = 0;
		INIT_HLIST_HEAD(&pp->owner);
		pp->net = net;
		hlist_add_head(&pp->node, &head->chain);
	}
	return pp;
}

/* Caller must hold hashbucket lock for this tb with local BH disabled */
static void sctp_bucket_destroy(struct sctp_bind_bucket *pp)
{
	if (pp && hlist_empty(&pp->owner)) {
		__hlist_del(&pp->node);
		kmem_cache_free(sctp_bucket_cachep, pp);
		SCTP_DBG_OBJCNT_DEC(bind_bucket);
	}
}

/* Release this socket's reference to a local port.  */
static inline void __sctp_put_port(struct sock *sk)
{
	struct sctp_bind_hashbucket *head =
		&sctp_port_hashtable[sctp_phashfn(sock_net(sk),
						  inet_sk(sk)->inet_num)];
	struct sctp_bind_bucket *pp;

	spin_lock(&head->lock);
	pp = sctp_sk(sk)->bind_hash;
	__sk_del_bind_node(sk);
	sctp_sk(sk)->bind_hash = NULL;
	inet_sk(sk)->inet_num = 0;
	sctp_bucket_destroy(pp);
	spin_unlock(&head->lock);
}

void sctp_put_port(struct sock *sk)
{
	local_bh_disable();
	__sctp_put_port(sk);
	local_bh_enable();
}

/*
 * The system picks an ephemeral port and choose an address set equivalent
 * to binding with a wildcard address.
 * One of those addresses will be the primary address for the association.
 * This automatically enables the multihoming capability of SCTP.
 */
static int sctp_autobind(struct sock *sk)
{
	union sctp_addr autoaddr;
	struct sctp_af *af;
	__be16 port;

	/* Initialize a local sockaddr structure to INADDR_ANY. */
	af = sctp_sk(sk)->pf->af;

	port = htons(inet_sk(sk)->inet_num);
	af->inaddr_any(&autoaddr, port);

	return sctp_do_bind(sk, &autoaddr, af->sockaddr_len);
}

/* Parse out IPPROTO_SCTP CMSG headers.  Perform only minimal validation.
 *
 * From RFC 2292
 * 4.2 The cmsghdr Structure *
 *
 * When ancillary data is sent or received, any number of ancillary data
 * objects can be specified by the msg_control and msg_controllen members of
 * the msghdr structure, because each object is preceded by
 * a cmsghdr structure defining the object's length (the cmsg_len member).
 * Historically Berkeley-derived implementations have passed only one object
 * at a time, but this API allows multiple objects to be
 * passed in a single call to sendmsg() or recvmsg(). The following example
 * shows two ancillary data objects in a control buffer.
 *
 *   |<--------------------------- msg_controllen -------------------------->|
 *   |                                                                       |
 *
 *   |<----- ancillary data object ----->|<----- ancillary data object ----->|
 *
 *   |<---------- CMSG_SPACE() --------->|<---------- CMSG_SPACE() --------->|
 *   |                                   |                                   |
 *
 *   |<---------- cmsg_len ---------->|  |<--------- cmsg_len ----------->|  |
 *
 *   |<--------- CMSG_LEN() --------->|  |<-------- CMSG_LEN() ---------->|  |
 *   |                                |  |                                |  |
 *
 *   +-----+-----+-----+--+-----------+--+-----+-----+-----+--+-----------+--+
 *   |cmsg_|cmsg_|cmsg_|XX|           |XX|cmsg_|cmsg_|cmsg_|XX|           |XX|
 *
 *   |len  |level|type |XX|cmsg_data[]|XX|len  |level|type |XX|cmsg_data[]|XX|
 *
 *   +-----+-----+-----+--+-----------+--+-----+-----+-----+--+-----------+--+
 *    ^
 *    |
 *
 * msg_control
 * points here
 */
static int sctp_msghdr_parse(const struct msghdr *msg, sctp_cmsgs_t *cmsgs)
{
	struct cmsghdr *cmsg;
	struct msghdr *my_msg = (struct msghdr *)msg;

	for_each_cmsghdr(cmsg, my_msg) {
		if (!CMSG_OK(my_msg, cmsg))
			return -EINVAL;

		/* Should we parse this header or ignore?  */
		if (cmsg->cmsg_level != IPPROTO_SCTP)
			continue;

		/* Strictly check lengths following example in SCM code.  */
		switch (cmsg->cmsg_type) {
		case SCTP_INIT:
			/* SCTP Socket API Extension
			 * 5.3.1 SCTP Initiation Structure (SCTP_INIT)
			 *
			 * This cmsghdr structure provides information for
			 * initializing new SCTP associations with sendmsg().
			 * The SCTP_INITMSG socket option uses this same data
			 * structure.  This structure is not used for
			 * recvmsg().
			 *
			 * cmsg_level    cmsg_type      cmsg_data[]
			 * ------------  ------------   ----------------------
			 * IPPROTO_SCTP  SCTP_INIT      struct sctp_initmsg
			 */
			if (cmsg->cmsg_len != CMSG_LEN(sizeof(struct sctp_initmsg)))
				return -EINVAL;

			cmsgs->init = CMSG_DATA(cmsg);
			break;

		case SCTP_SNDRCV:
			/* SCTP Socket API Extension
			 * 5.3.2 SCTP Header Information Structure(SCTP_SNDRCV)
			 *
			 * This cmsghdr structure specifies SCTP options for
			 * sendmsg() and describes SCTP header information
			 * about a received message through recvmsg().
			 *
			 * cmsg_level    cmsg_type      cmsg_data[]
			 * ------------  ------------   ----------------------
			 * IPPROTO_SCTP  SCTP_SNDRCV    struct sctp_sndrcvinfo
			 */
			if (cmsg->cmsg_len != CMSG_LEN(sizeof(struct sctp_sndrcvinfo)))
				return -EINVAL;

			cmsgs->srinfo = CMSG_DATA(cmsg);

			if (cmsgs->srinfo->sinfo_flags &
			    ~(SCTP_UNORDERED | SCTP_ADDR_OVER |
			      SCTP_SACK_IMMEDIATELY | SCTP_PR_SCTP_MASK |
			      SCTP_ABORT | SCTP_EOF))
				return -EINVAL;
			break;

		case SCTP_SNDINFO:
			/* SCTP Socket API Extension
			 * 5.3.4 SCTP Send Information Structure (SCTP_SNDINFO)
			 *
			 * This cmsghdr structure specifies SCTP options for
			 * sendmsg(). This structure and SCTP_RCVINFO replaces
			 * SCTP_SNDRCV which has been deprecated.
			 *
			 * cmsg_level    cmsg_type      cmsg_data[]
			 * ------------  ------------   ---------------------
			 * IPPROTO_SCTP  SCTP_SNDINFO    struct sctp_sndinfo
			 */
			if (cmsg->cmsg_len != CMSG_LEN(sizeof(struct sctp_sndinfo)))
				return -EINVAL;

			cmsgs->sinfo = CMSG_DATA(cmsg);

			if (cmsgs->sinfo->snd_flags &
			    ~(SCTP_UNORDERED | SCTP_ADDR_OVER |
			      SCTP_SACK_IMMEDIATELY | SCTP_PR_SCTP_MASK |
			      SCTP_ABORT | SCTP_EOF))
				return -EINVAL;
			break;
		default:
			return -EINVAL;
		}
	}

	return 0;
}

/*
 * Wait for a packet..
 * Note: This function is the same function as in core/datagram.c
 * with a few modifications to make lksctp work.
 */
static int sctp_wait_for_packet(struct sock *sk, int *err, long *timeo_p)
{
	int error;
	DEFINE_WAIT(wait);

	prepare_to_wait_exclusive(sk_sleep(sk), &wait, TASK_INTERRUPTIBLE);

	/* Socket errors? */
	error = sock_error(sk);
	if (error)
		goto out;

	if (!skb_queue_empty(&sk->sk_receive_queue))
		goto ready;

	/* Socket shut down?  */
	if (sk->sk_shutdown & RCV_SHUTDOWN)
		goto out;

	/* Sequenced packets can come disconnected.  If so we report the
	 * problem.
	 */
	error = -ENOTCONN;

	/* Is there a good reason to think that we may receive some data?  */
	if (list_empty(&sctp_sk(sk)->ep->asocs) && !sctp_sstate(sk, LISTENING))
		goto out;

	/* Handle signals.  */
	if (signal_pending(current))
		goto interrupted;

	/* Let another process have a go.  Since we are going to sleep
	 * anyway.  Note: This may cause odd behaviors if the message
	 * does not fit in the user's buffer, but this seems to be the
	 * only way to honor MSG_DONTWAIT realistically.
	 */
	release_sock(sk);
	*timeo_p = schedule_timeout(*timeo_p);
	lock_sock(sk);

ready:
	finish_wait(sk_sleep(sk), &wait);
	return 0;

interrupted:
	error = sock_intr_errno(*timeo_p);

out:
	finish_wait(sk_sleep(sk), &wait);
	*err = error;
	return error;
}

/* Receive a datagram.
 * Note: This is pretty much the same routine as in core/datagram.c
 * with a few changes to make lksctp work.
 */
struct sk_buff *sctp_skb_recv_datagram(struct sock *sk, int flags,
				       int noblock, int *err)
{
	int error;
	struct sk_buff *skb;
	long timeo;

	timeo = sock_rcvtimeo(sk, noblock);

	pr_debug("%s: timeo:%ld, max:%ld\n", __func__, timeo,
		 MAX_SCHEDULE_TIMEOUT);

	do {
		/* Again only user level code calls this function,
		 * so nothing interrupt level
		 * will suddenly eat the receive_queue.
		 *
		 *  Look at current nfs client by the way...
		 *  However, this function was correct in any case. 8)
		 */
		if (flags & MSG_PEEK) {
			skb = skb_peek(&sk->sk_receive_queue);
			if (skb)
				atomic_inc(&skb->users);
		} else {
			skb = __skb_dequeue(&sk->sk_receive_queue);
		}

		if (skb)
			return skb;

		/* Caller is allowed not to check sk->sk_err before calling. */
		error = sock_error(sk);
		if (error)
			goto no_packet;

		if (sk->sk_shutdown & RCV_SHUTDOWN)
			break;

		if (sk_can_busy_loop(sk) &&
		    sk_busy_loop(sk, noblock))
			continue;

		/* User doesn't want to wait.  */
		error = -EAGAIN;
		if (!timeo)
			goto no_packet;
	} while (sctp_wait_for_packet(sk, err, &timeo) == 0);

	return NULL;

no_packet:
	*err = error;
	return NULL;
}

/* If sndbuf has changed, wake up per association sndbuf waiters.  */
static void __sctp_write_space(struct sctp_association *asoc)
{
	struct sock *sk = asoc->base.sk;

	if (sctp_wspace(asoc) <= 0)
		return;

	if (waitqueue_active(&asoc->wait))
		wake_up_interruptible(&asoc->wait);

	if (sctp_writeable(sk)) {
		struct socket_wq *wq;

		rcu_read_lock();
		wq = rcu_dereference(sk->sk_wq);
		if (wq) {
			if (waitqueue_active(&wq->wait))
				wake_up_interruptible(&wq->wait);

			/* Note that we try to include the Async I/O support
			 * here by modeling from the current TCP/UDP code.
			 * We have not tested with it yet.
			 */
			if (!(sk->sk_shutdown & SEND_SHUTDOWN))
				sock_wake_async(wq, SOCK_WAKE_SPACE, POLL_OUT);
		}
		rcu_read_unlock();
	}
}

static void sctp_wake_up_waiters(struct sock *sk,
				 struct sctp_association *asoc)
{
	struct sctp_association *tmp = asoc;

	/* We do accounting for the sndbuf space per association,
	 * so we only need to wake our own association.
	 */
	if (asoc->ep->sndbuf_policy)
		return __sctp_write_space(asoc);

	/* If association goes down and is just flushing its
	 * outq, then just normally notify others.
	 */
	if (asoc->base.dead)
		return sctp_write_space(sk);

	/* Accounting for the sndbuf space is per socket, so we
	 * need to wake up others, try to be fair and in case of
	 * other associations, let them have a go first instead
	 * of just doing a sctp_write_space() call.
	 *
	 * Note that we reach sctp_wake_up_waiters() only when
	 * associations free up queued chunks, thus we are under
	 * lock and the list of associations on a socket is
	 * guaranteed not to change.
	 */
	for (tmp = list_next_entry(tmp, asocs); 1;
	     tmp = list_next_entry(tmp, asocs)) {
		/* Manually skip the head element. */
		if (&tmp->asocs == &((sctp_sk(sk))->ep->asocs))
			continue;
		/* Wake up association. */
		__sctp_write_space(tmp);
		/* We've reached the end. */
		if (tmp == asoc)
			break;
	}
}

/* Do accounting for the sndbuf space.
 * Decrement the used sndbuf space of the corresponding association by the
 * data size which was just transmitted(freed).
 */
static void sctp_wfree(struct sk_buff *skb)
{
	struct sctp_chunk *chunk = skb_shinfo(skb)->destructor_arg;
	struct sctp_association *asoc = chunk->asoc;
	struct sock *sk = asoc->base.sk;

	asoc->sndbuf_used -= SCTP_DATA_SNDSIZE(chunk) +
				sizeof(struct sk_buff) +
				sizeof(struct sctp_chunk);

	atomic_sub(sizeof(struct sctp_chunk), &sk->sk_wmem_alloc);

	/*
	 * This undoes what is done via sctp_set_owner_w and sk_mem_charge
	 */
	sk->sk_wmem_queued   -= skb->truesize;
	sk_mem_uncharge(sk, skb->truesize);

	sock_wfree(skb);
	sctp_wake_up_waiters(sk, asoc);

	sctp_association_put(asoc);
}

/* Do accounting for the receive space on the socket.
 * Accounting for the association is done in ulpevent.c
 * We set this as a destructor for the cloned data skbs so that
 * accounting is done at the correct time.
 */
void sctp_sock_rfree(struct sk_buff *skb)
{
	struct sock *sk = skb->sk;
	struct sctp_ulpevent *event = sctp_skb2event(skb);

	atomic_sub(event->rmem_len, &sk->sk_rmem_alloc);

	/*
	 * Mimic the behavior of sock_rfree
	 */
	sk_mem_uncharge(sk, event->rmem_len);
}


/* Helper function to wait for space in the sndbuf.  */
static int sctp_wait_for_sndbuf(struct sctp_association *asoc, long *timeo_p,
				size_t msg_len)
{
	struct sock *sk = asoc->base.sk;
	int err = 0;
	long current_timeo = *timeo_p;
	DEFINE_WAIT(wait);

	pr_debug("%s: asoc:%p, timeo:%ld, msg_len:%zu\n", __func__, asoc,
		 *timeo_p, msg_len);

	/* Increment the association's refcnt.  */
	sctp_association_hold(asoc);

	/* Wait on the association specific sndbuf space. */
	for (;;) {
		prepare_to_wait_exclusive(&asoc->wait, &wait,
					  TASK_INTERRUPTIBLE);
		if (!*timeo_p)
			goto do_nonblock;
		if (sk->sk_err || asoc->state >= SCTP_STATE_SHUTDOWN_PENDING ||
		    asoc->base.dead)
			goto do_error;
		if (signal_pending(current))
			goto do_interrupted;
		if (msg_len <= sctp_wspace(asoc))
			break;

		/* Let another process have a go.  Since we are going
		 * to sleep anyway.
		 */
		release_sock(sk);
		current_timeo = schedule_timeout(current_timeo);
		if (sk != asoc->base.sk)
			goto do_error;
		lock_sock(sk);

		*timeo_p = current_timeo;
	}

out:
	finish_wait(&asoc->wait, &wait);

	/* Release the association's refcnt.  */
	sctp_association_put(asoc);

	return err;

do_error:
	err = -EPIPE;
	goto out;

do_interrupted:
	err = sock_intr_errno(*timeo_p);
	goto out;

do_nonblock:
	err = -EAGAIN;
	goto out;
}

void sctp_data_ready(struct sock *sk)
{
	struct socket_wq *wq;

	rcu_read_lock();
	wq = rcu_dereference(sk->sk_wq);
	if (skwq_has_sleeper(wq))
		wake_up_interruptible_sync_poll(&wq->wait, POLLIN |
						POLLRDNORM | POLLRDBAND);
	sk_wake_async(sk, SOCK_WAKE_WAITD, POLL_IN);
	rcu_read_unlock();
}

/* If socket sndbuf has changed, wake up all per association waiters.  */
void sctp_write_space(struct sock *sk)
{
	struct sctp_association *asoc;

	/* Wake up the tasks in each wait queue.  */
	list_for_each_entry(asoc, &((sctp_sk(sk))->ep->asocs), asocs) {
		__sctp_write_space(asoc);
	}
}

/* Is there any sndbuf space available on the socket?
 *
 * Note that sk_wmem_alloc is the sum of the send buffers on all of the
 * associations on the same socket.  For a UDP-style socket with
 * multiple associations, it is possible for it to be "unwriteable"
 * prematurely.  I assume that this is acceptable because
 * a premature "unwriteable" is better than an accidental "writeable" which
 * would cause an unwanted block under certain circumstances.  For the 1-1
 * UDP-style sockets or TCP-style sockets, this code should work.
 *  - Daisy
 */
static int sctp_writeable(struct sock *sk)
{
	int amt = 0;

	amt = sk->sk_sndbuf - sk_wmem_alloc_get(sk);
	if (amt < 0)
		amt = 0;
	return amt;
}

/* Wait for an association to go into ESTABLISHED state. If timeout is 0,
 * returns immediately with EINPROGRESS.
 */
static int sctp_wait_for_connect(struct sctp_association *asoc, long *timeo_p)
{
	struct sock *sk = asoc->base.sk;
	int err = 0;
	long current_timeo = *timeo_p;
	DEFINE_WAIT(wait);

	pr_debug("%s: asoc:%p, timeo:%ld\n", __func__, asoc, *timeo_p);

	/* Increment the association's refcnt.  */
	sctp_association_hold(asoc);

	for (;;) {
		prepare_to_wait_exclusive(&asoc->wait, &wait,
					  TASK_INTERRUPTIBLE);
		if (!*timeo_p)
			goto do_nonblock;
		if (sk->sk_shutdown & RCV_SHUTDOWN)
			break;
		if (sk->sk_err || asoc->state >= SCTP_STATE_SHUTDOWN_PENDING ||
		    asoc->base.dead)
			goto do_error;
		if (signal_pending(current))
			goto do_interrupted;

		if (sctp_state(asoc, ESTABLISHED))
			break;

		/* Let another process have a go.  Since we are going
		 * to sleep anyway.
		 */
		release_sock(sk);
		current_timeo = schedule_timeout(current_timeo);
		lock_sock(sk);

		*timeo_p = current_timeo;
	}

out:
	finish_wait(&asoc->wait, &wait);

	/* Release the association's refcnt.  */
	sctp_association_put(asoc);

	return err;

do_error:
	if (asoc->init_err_counter + 1 > asoc->max_init_attempts)
		err = -ETIMEDOUT;
	else
		err = -ECONNREFUSED;
	goto out;

do_interrupted:
	err = sock_intr_errno(*timeo_p);
	goto out;

do_nonblock:
	err = -EINPROGRESS;
	goto out;
}

static int sctp_wait_for_accept(struct sock *sk, long timeo)
{
	struct sctp_endpoint *ep;
	int err = 0;
	DEFINE_WAIT(wait);

	ep = sctp_sk(sk)->ep;


	for (;;) {
		prepare_to_wait_exclusive(sk_sleep(sk), &wait,
					  TASK_INTERRUPTIBLE);

		if (list_empty(&ep->asocs)) {
			release_sock(sk);
			timeo = schedule_timeout(timeo);
			lock_sock(sk);
		}

		err = -EINVAL;
		if (!sctp_sstate(sk, LISTENING))
			break;

		err = 0;
		if (!list_empty(&ep->asocs))
			break;

		err = sock_intr_errno(timeo);
		if (signal_pending(current))
			break;

		err = -EAGAIN;
		if (!timeo)
			break;
	}

	finish_wait(sk_sleep(sk), &wait);

	return err;
}

static void sctp_wait_for_close(struct sock *sk, long timeout)
{
	DEFINE_WAIT(wait);

	do {
		prepare_to_wait(sk_sleep(sk), &wait, TASK_INTERRUPTIBLE);
		if (list_empty(&sctp_sk(sk)->ep->asocs))
			break;
		release_sock(sk);
		timeout = schedule_timeout(timeout);
		lock_sock(sk);
	} while (!signal_pending(current) && timeout);

	finish_wait(sk_sleep(sk), &wait);
}

static void sctp_skb_set_owner_r_frag(struct sk_buff *skb, struct sock *sk)
{
	struct sk_buff *frag;

	if (!skb->data_len)
		goto done;

	/* Don't forget the fragments. */
	skb_walk_frags(skb, frag)
		sctp_skb_set_owner_r_frag(frag, sk);

done:
	sctp_skb_set_owner_r(skb, sk);
}

void sctp_copy_sock(struct sock *newsk, struct sock *sk,
		    struct sctp_association *asoc)
{
	struct inet_sock *inet = inet_sk(sk);
	struct inet_sock *newinet;

	newsk->sk_type = sk->sk_type;
	newsk->sk_bound_dev_if = sk->sk_bound_dev_if;
	newsk->sk_flags = sk->sk_flags;
	newsk->sk_tsflags = sk->sk_tsflags;
	newsk->sk_no_check_tx = sk->sk_no_check_tx;
	newsk->sk_no_check_rx = sk->sk_no_check_rx;
	newsk->sk_reuse = sk->sk_reuse;

	newsk->sk_shutdown = sk->sk_shutdown;
	newsk->sk_destruct = sctp_destruct_sock;
	newsk->sk_family = sk->sk_family;
	newsk->sk_protocol = IPPROTO_SCTP;
	newsk->sk_backlog_rcv = sk->sk_prot->backlog_rcv;
	newsk->sk_sndbuf = sk->sk_sndbuf;
	newsk->sk_rcvbuf = sk->sk_rcvbuf;
	newsk->sk_lingertime = sk->sk_lingertime;
	newsk->sk_rcvtimeo = sk->sk_rcvtimeo;
	newsk->sk_sndtimeo = sk->sk_sndtimeo;
	newsk->sk_rxhash = sk->sk_rxhash;

	newinet = inet_sk(newsk);

	/* Initialize sk's sport, dport, rcv_saddr and daddr for
	 * getsockname() and getpeername()
	 */
	newinet->inet_sport = inet->inet_sport;
	newinet->inet_saddr = inet->inet_saddr;
	newinet->inet_rcv_saddr = inet->inet_rcv_saddr;
	newinet->inet_dport = htons(asoc->peer.port);
	newinet->pmtudisc = inet->pmtudisc;
	newinet->inet_id = asoc->next_tsn ^ jiffies;

	newinet->uc_ttl = inet->uc_ttl;
	newinet->mc_loop = 1;
	newinet->mc_ttl = 1;
	newinet->mc_index = 0;
	newinet->mc_list = NULL;

	if (newsk->sk_flags & SK_FLAGS_TIMESTAMP)
		net_enable_timestamp();

	security_sk_clone(sk, newsk);
}

static inline void sctp_copy_descendant(struct sock *sk_to,
					const struct sock *sk_from)
{
	int ancestor_size = sizeof(struct inet_sock) +
			    sizeof(struct sctp_sock) -
			    offsetof(struct sctp_sock, auto_asconf_list);

	if (sk_from->sk_family == PF_INET6)
		ancestor_size += sizeof(struct ipv6_pinfo);

	__inet_sk_copy_descendant(sk_to, sk_from, ancestor_size);
}

/* Populate the fields of the newsk from the oldsk and migrate the assoc
 * and its messages to the newsk.
 */
static void sctp_sock_migrate(struct sock *oldsk, struct sock *newsk,
			      struct sctp_association *assoc,
			      sctp_socket_type_t type)
{
	struct sctp_sock *oldsp = sctp_sk(oldsk);
	struct sctp_sock *newsp = sctp_sk(newsk);
	struct sctp_bind_bucket *pp; /* hash list port iterator */
	struct sctp_endpoint *newep = newsp->ep;
	struct sk_buff *skb, *tmp;
	struct sctp_ulpevent *event;
	struct sctp_bind_hashbucket *head;

	/* Migrate socket buffer sizes and all the socket level options to the
	 * new socket.
	 */
	newsk->sk_sndbuf = oldsk->sk_sndbuf;
	newsk->sk_rcvbuf = oldsk->sk_rcvbuf;
	/* Brute force copy old sctp opt. */
	sctp_copy_descendant(newsk, oldsk);

	/* Restore the ep value that was overwritten with the above structure
	 * copy.
	 */
	newsp->ep = newep;
	newsp->hmac = NULL;

	/* Hook this new socket in to the bind_hash list. */
	head = &sctp_port_hashtable[sctp_phashfn(sock_net(oldsk),
						 inet_sk(oldsk)->inet_num)];
	spin_lock_bh(&head->lock);
	pp = sctp_sk(oldsk)->bind_hash;
	sk_add_bind_node(newsk, &pp->owner);
	sctp_sk(newsk)->bind_hash = pp;
	inet_sk(newsk)->inet_num = inet_sk(oldsk)->inet_num;
	spin_unlock_bh(&head->lock);

	/* Copy the bind_addr list from the original endpoint to the new
	 * endpoint so that we can handle restarts properly
	 */
	sctp_bind_addr_dup(&newsp->ep->base.bind_addr,
				&oldsp->ep->base.bind_addr, GFP_KERNEL);

	/* Move any messages in the old socket's receive queue that are for the
	 * peeled off association to the new socket's receive queue.
	 */
	sctp_skb_for_each(skb, &oldsk->sk_receive_queue, tmp) {
		event = sctp_skb2event(skb);
		if (event->asoc == assoc) {
			__skb_unlink(skb, &oldsk->sk_receive_queue);
			__skb_queue_tail(&newsk->sk_receive_queue, skb);
			sctp_skb_set_owner_r_frag(skb, newsk);
		}
	}

	/* Clean up any messages pending delivery due to partial
	 * delivery.   Three cases:
	 * 1) No partial deliver;  no work.
	 * 2) Peeling off partial delivery; keep pd_lobby in new pd_lobby.
	 * 3) Peeling off non-partial delivery; move pd_lobby to receive_queue.
	 */
	skb_queue_head_init(&newsp->pd_lobby);
	atomic_set(&sctp_sk(newsk)->pd_mode, assoc->ulpq.pd_mode);

	if (atomic_read(&sctp_sk(oldsk)->pd_mode)) {
		struct sk_buff_head *queue;

		/* Decide which queue to move pd_lobby skbs to. */
		if (assoc->ulpq.pd_mode) {
			queue = &newsp->pd_lobby;
		} else
			queue = &newsk->sk_receive_queue;

		/* Walk through the pd_lobby, looking for skbs that
		 * need moved to the new socket.
		 */
		sctp_skb_for_each(skb, &oldsp->pd_lobby, tmp) {
			event = sctp_skb2event(skb);
			if (event->asoc == assoc) {
				__skb_unlink(skb, &oldsp->pd_lobby);
				__skb_queue_tail(queue, skb);
				sctp_skb_set_owner_r_frag(skb, newsk);
			}
		}

		/* Clear up any skbs waiting for the partial
		 * delivery to finish.
		 */
		if (assoc->ulpq.pd_mode)
			sctp_clear_pd(oldsk, NULL);

	}

	sctp_skb_for_each(skb, &assoc->ulpq.reasm, tmp)
		sctp_skb_set_owner_r_frag(skb, newsk);

	sctp_skb_for_each(skb, &assoc->ulpq.lobby, tmp)
		sctp_skb_set_owner_r_frag(skb, newsk);

	/* Set the type of socket to indicate that it is peeled off from the
	 * original UDP-style socket or created with the accept() call on a
	 * TCP-style socket..
	 */
	newsp->type = type;

	/* Mark the new socket "in-use" by the user so that any packets
	 * that may arrive on the association after we've moved it are
	 * queued to the backlog.  This prevents a potential race between
	 * backlog processing on the old socket and new-packet processing
	 * on the new socket.
	 *
	 * The caller has just allocated newsk so we can guarantee that other
	 * paths won't try to lock it and then oldsk.
	 */
	lock_sock_nested(newsk, SINGLE_DEPTH_NESTING);
	sctp_assoc_migrate(assoc, newsk);

	/* If the association on the newsk is already closed before accept()
	 * is called, set RCV_SHUTDOWN flag.
	 */
	if (sctp_state(assoc, CLOSED) && sctp_style(newsk, TCP)) {
		newsk->sk_state = SCTP_SS_CLOSED;
		newsk->sk_shutdown |= RCV_SHUTDOWN;
	} else {
		newsk->sk_state = SCTP_SS_ESTABLISHED;
	}

	release_sock(newsk);
}


/* This proto struct describes the ULP interface for SCTP.  */
struct proto sctp_prot = {
	.name        =	"SCTP",
	.owner       =	THIS_MODULE,
	.close       =	sctp_close,
	.connect     =	sctp_connect,
	.disconnect  =	sctp_disconnect,
	.accept      =	sctp_accept,
	.ioctl       =	sctp_ioctl,
	.init        =	sctp_init_sock,
	.destroy     =	sctp_destroy_sock,
	.shutdown    =	sctp_shutdown,
	.setsockopt  =	sctp_setsockopt,
	.getsockopt  =	sctp_getsockopt,
	.sendmsg     =	sctp_sendmsg,
	.recvmsg     =	sctp_recvmsg,
	.bind        =	sctp_bind,
	.backlog_rcv =	sctp_backlog_rcv,
	.hash        =	sctp_hash,
	.unhash      =	sctp_unhash,
	.get_port    =	sctp_get_port,
	.obj_size    =  sizeof(struct sctp_sock),
	.sysctl_mem  =  sysctl_sctp_mem,
	.sysctl_rmem =  sysctl_sctp_rmem,
	.sysctl_wmem =  sysctl_sctp_wmem,
	.memory_pressure = &sctp_memory_pressure,
	.enter_memory_pressure = sctp_enter_memory_pressure,
	.memory_allocated = &sctp_memory_allocated,
	.sockets_allocated = &sctp_sockets_allocated,
};

#if IS_ENABLED(CONFIG_IPV6)

#include <net/transp_v6.h>
static void sctp_v6_destroy_sock(struct sock *sk)
{
	sctp_destroy_sock(sk);
	inet6_destroy_sock(sk);
}

struct proto sctpv6_prot = {
	.name		= "SCTPv6",
	.owner		= THIS_MODULE,
	.close		= sctp_close,
	.connect	= sctp_connect,
	.disconnect	= sctp_disconnect,
	.accept		= sctp_accept,
	.ioctl		= sctp_ioctl,
	.init		= sctp_init_sock,
	.destroy	= sctp_v6_destroy_sock,
	.shutdown	= sctp_shutdown,
	.setsockopt	= sctp_setsockopt,
	.getsockopt	= sctp_getsockopt,
	.sendmsg	= sctp_sendmsg,
	.recvmsg	= sctp_recvmsg,
	.bind		= sctp_bind,
	.backlog_rcv	= sctp_backlog_rcv,
	.hash		= sctp_hash,
	.unhash		= sctp_unhash,
	.get_port	= sctp_get_port,
	.obj_size	= sizeof(struct sctp6_sock),
	.sysctl_mem	= sysctl_sctp_mem,
	.sysctl_rmem	= sysctl_sctp_rmem,
	.sysctl_wmem	= sysctl_sctp_wmem,
	.memory_pressure = &sctp_memory_pressure,
	.enter_memory_pressure = sctp_enter_memory_pressure,
	.memory_allocated = &sctp_memory_allocated,
	.sockets_allocated = &sctp_sockets_allocated,
};
#endif /* IS_ENABLED(CONFIG_IPV6) */<|MERGE_RESOLUTION|>--- conflicted
+++ resolved
@@ -4480,12 +4480,6 @@
 
 	rcu_read_lock();
 	transport = sctp_addrs_lookup_transport(net, laddr, paddr);
-<<<<<<< HEAD
-	if (!transport || !sctp_transport_hold(transport))
-		goto out;
-
-=======
->>>>>>> c470abd4
 	rcu_read_unlock();
 	if (!transport)
 		return -ENOENT;
