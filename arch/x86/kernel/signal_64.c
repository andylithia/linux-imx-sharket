/*
 *  Copyright (C) 1991, 1992  Linus Torvalds
 *  Copyright (C) 2000, 2001, 2002 Andi Kleen SuSE Labs
 *
 *  1997-11-28  Modified for POSIX.1b signals by Richard Henderson
 *  2000-06-20  Pentium III FXSR, SSE support by Gareth Hughes
 *  2000-2002   x86-64 support by Andi Kleen
 */

#include <linux/sched.h>
#include <linux/mm.h>
#include <linux/smp.h>
#include <linux/kernel.h>
#include <linux/signal.h>
#include <linux/errno.h>
#include <linux/wait.h>
#include <linux/ptrace.h>
#include <linux/tracehook.h>
#include <linux/unistd.h>
#include <linux/stddef.h>
#include <linux/personality.h>
#include <linux/compiler.h>
#include <linux/uaccess.h>

#include <asm/processor.h>
#include <asm/ucontext.h>
#include <asm/i387.h>
#include <asm/proto.h>
#include <asm/ia32_unistd.h>
#include <asm/mce.h>
<<<<<<< HEAD
#include <asm/syscall.h>
=======
>>>>>>> 43603c8d
#include <asm/syscalls.h>
#include "sigframe.h"

#define _BLOCKABLE (~(sigmask(SIGKILL) | sigmask(SIGSTOP)))

#define __FIX_EFLAGS	(X86_EFLAGS_AC | X86_EFLAGS_OF | \
			 X86_EFLAGS_DF | X86_EFLAGS_TF | X86_EFLAGS_SF | \
			 X86_EFLAGS_ZF | X86_EFLAGS_AF | X86_EFLAGS_PF | \
			 X86_EFLAGS_CF)

#ifdef CONFIG_X86_32
# define FIX_EFLAGS	(__FIX_EFLAGS | X86_EFLAGS_RF)
#else
# define FIX_EFLAGS	__FIX_EFLAGS
#endif

asmlinkage long
sys_sigaltstack(const stack_t __user *uss, stack_t __user *uoss,
		struct pt_regs *regs)
{
	return do_sigaltstack(uss, uoss, regs->sp);
}

/*
 * Do a signal return; undo the signal stack.
 */
static int
restore_sigcontext(struct pt_regs *regs, struct sigcontext __user *sc,
		   unsigned long *pax)
{
	unsigned int err = 0;

	/* Always make any pending restarted system calls return -EINTR */
	current_thread_info()->restart_block.fn = do_no_restart_syscall;

#define COPY(x)		(err |= __get_user(regs->x, &sc->x))

	COPY(di); COPY(si); COPY(bp); COPY(sp); COPY(bx);
	COPY(dx); COPY(cx); COPY(ip);
	COPY(r8);
	COPY(r9);
	COPY(r10);
	COPY(r11);
	COPY(r12);
	COPY(r13);
	COPY(r14);
	COPY(r15);

	/* Kernel saves and restores only the CS segment register on signals,
	 * which is the bare minimum needed to allow mixed 32/64-bit code.
	 * App's signal handler can save/restore other segments if needed. */
	{
		unsigned cs;
		err |= __get_user(cs, &sc->cs);
		regs->cs = cs | 3;	/* Force into user mode */
	}

	{
		unsigned int tmpflags;
		err |= __get_user(tmpflags, &sc->flags);
		regs->flags = (regs->flags & ~FIX_EFLAGS) | (tmpflags & FIX_EFLAGS);
		regs->orig_ax = -1;		/* disable syscall checks */
	}

	{
		struct _fpstate __user *buf;
		err |= __get_user(buf, &sc->fpstate);
		err |= restore_i387_xstate(buf);
	}

	err |= __get_user(*pax, &sc->ax);
	return err;
}

asmlinkage long sys_rt_sigreturn(struct pt_regs *regs)
{
	struct rt_sigframe __user *frame;
	sigset_t set;
	unsigned long ax;

	frame = (struct rt_sigframe __user *)(regs->sp - sizeof(long));
	if (!access_ok(VERIFY_READ, frame, sizeof(*frame)))
		goto badframe;
	if (__copy_from_user(&set, &frame->uc.uc_sigmask, sizeof(set)))
		goto badframe;

	sigdelsetmask(&set, ~_BLOCKABLE);
	spin_lock_irq(&current->sighand->siglock);
	current->blocked = set;
	recalc_sigpending();
	spin_unlock_irq(&current->sighand->siglock);

	if (restore_sigcontext(regs, &frame->uc.uc_mcontext, &ax))
		goto badframe;

	if (do_sigaltstack(&frame->uc.uc_stack, NULL, regs->sp) == -EFAULT)
		goto badframe;

	return ax;

badframe:
	signal_fault(regs, frame, "sigreturn");
	return 0;
}

/*
 * Set up a signal frame.
 */

static inline int
setup_sigcontext(struct sigcontext __user *sc, struct pt_regs *regs,
		unsigned long mask, struct task_struct *me)
{
	int err = 0;

	err |= __put_user(regs->cs, &sc->cs);
	err |= __put_user(0, &sc->gs);
	err |= __put_user(0, &sc->fs);

	err |= __put_user(regs->di, &sc->di);
	err |= __put_user(regs->si, &sc->si);
	err |= __put_user(regs->bp, &sc->bp);
	err |= __put_user(regs->sp, &sc->sp);
	err |= __put_user(regs->bx, &sc->bx);
	err |= __put_user(regs->dx, &sc->dx);
	err |= __put_user(regs->cx, &sc->cx);
	err |= __put_user(regs->ax, &sc->ax);
	err |= __put_user(regs->r8, &sc->r8);
	err |= __put_user(regs->r9, &sc->r9);
	err |= __put_user(regs->r10, &sc->r10);
	err |= __put_user(regs->r11, &sc->r11);
	err |= __put_user(regs->r12, &sc->r12);
	err |= __put_user(regs->r13, &sc->r13);
	err |= __put_user(regs->r14, &sc->r14);
	err |= __put_user(regs->r15, &sc->r15);
	err |= __put_user(me->thread.trap_no, &sc->trapno);
	err |= __put_user(me->thread.error_code, &sc->err);
	err |= __put_user(regs->ip, &sc->ip);
	err |= __put_user(regs->flags, &sc->flags);
	err |= __put_user(mask, &sc->oldmask);
	err |= __put_user(me->thread.cr2, &sc->cr2);

	return err;
}

/*
 * Determine which stack to use..
 */

static void __user *
get_stack(struct k_sigaction *ka, struct pt_regs *regs, unsigned long size)
{
	unsigned long sp;

	/* Default to using normal stack - redzone*/
	sp = regs->sp - 128;

	/* This is the X/Open sanctioned signal stack switching.  */
	if (ka->sa.sa_flags & SA_ONSTACK) {
		if (sas_ss_flags(sp) == 0)
			sp = current->sas_ss_sp + current->sas_ss_size;
	}

	return (void __user *)round_down(sp - size, 64);
}

static int setup_rt_frame(int sig, struct k_sigaction *ka, siginfo_t *info,
			   sigset_t *set, struct pt_regs *regs)
{
	struct rt_sigframe __user *frame;
<<<<<<< HEAD
	struct _fpstate __user *fp = NULL;
=======
	void __user *fp = NULL;
>>>>>>> 43603c8d
	int err = 0;
	struct task_struct *me = current;

	if (used_math()) {
<<<<<<< HEAD
		fp = get_stack(ka, regs, sizeof(struct _fpstate));
		frame = (void __user *)round_down(
			(unsigned long)fp - sizeof(struct rt_sigframe), 16) - 8;

		if (!access_ok(VERIFY_WRITE, fp, sizeof(struct _fpstate)))
			goto give_sigsegv;

		if (save_i387(fp) < 0)
			err |= -1;
=======
		fp = get_stack(ka, regs, sig_xstate_size);
		frame = (void __user *)round_down(
			(unsigned long)fp - sizeof(struct rt_sigframe), 16) - 8;

		if (save_i387_xstate(fp) < 0)
			err |= -1; 
>>>>>>> 43603c8d
	} else
		frame = get_stack(ka, regs, sizeof(struct rt_sigframe)) - 8;

	if (!access_ok(VERIFY_WRITE, frame, sizeof(*frame)))
		goto give_sigsegv;

	if (ka->sa.sa_flags & SA_SIGINFO) {
		err |= copy_siginfo_to_user(&frame->info, info);
		if (err)
			goto give_sigsegv;
	}

	/* Create the ucontext.  */
	if (cpu_has_xsave)
		err |= __put_user(UC_FP_XSTATE, &frame->uc.uc_flags);
	else
		err |= __put_user(0, &frame->uc.uc_flags);
	err |= __put_user(0, &frame->uc.uc_link);
	err |= __put_user(me->sas_ss_sp, &frame->uc.uc_stack.ss_sp);
	err |= __put_user(sas_ss_flags(regs->sp),
			  &frame->uc.uc_stack.ss_flags);
	err |= __put_user(me->sas_ss_size, &frame->uc.uc_stack.ss_size);
	err |= setup_sigcontext(&frame->uc.uc_mcontext, regs, set->sig[0], me);
	err |= __put_user(fp, &frame->uc.uc_mcontext.fpstate);
	if (sizeof(*set) == 16) {
		__put_user(set->sig[0], &frame->uc.uc_sigmask.sig[0]);
		__put_user(set->sig[1], &frame->uc.uc_sigmask.sig[1]);
	} else
		err |= __copy_to_user(&frame->uc.uc_sigmask, set, sizeof(*set));

	/* Set up to return from userspace.  If provided, use a stub
	   already in userspace.  */
	/* x86-64 should always use SA_RESTORER. */
	if (ka->sa.sa_flags & SA_RESTORER) {
		err |= __put_user(ka->sa.sa_restorer, &frame->pretcode);
	} else {
		/* could use a vstub here */
		goto give_sigsegv;
	}

	if (err)
		goto give_sigsegv;

	/* Set up registers for signal handler */
	regs->di = sig;
	/* In case the signal handler was declared without prototypes */
	regs->ax = 0;

	/* This also works for non SA_SIGINFO handlers because they expect the
	   next argument after the signal number on the stack. */
	regs->si = (unsigned long)&frame->info;
	regs->dx = (unsigned long)&frame->uc;
	regs->ip = (unsigned long) ka->sa.sa_handler;

	regs->sp = (unsigned long)frame;

	/* Set up the CS register to run signal handlers in 64-bit mode,
	   even if the handler happens to be interrupting 32-bit code. */
	regs->cs = __USER_CS;

	return 0;

give_sigsegv:
	force_sigsegv(sig, current);
	return -EFAULT;
}

/*
 * OK, we're invoking a handler
 */

static int
handle_signal(unsigned long sig, siginfo_t *info, struct k_sigaction *ka,
	      sigset_t *oldset, struct pt_regs *regs)
{
	int ret;

	/* Are we from a system call? */
	if (syscall_get_nr(current, regs) >= 0) {
		/* If so, check system call restarting.. */
		switch (syscall_get_error(current, regs)) {
		case -ERESTART_RESTARTBLOCK:
		case -ERESTARTNOHAND:
			regs->ax = -EINTR;
			break;

		case -ERESTARTSYS:
			if (!(ka->sa.sa_flags & SA_RESTART)) {
				regs->ax = -EINTR;
				break;
			}
		/* fallthrough */
		case -ERESTARTNOINTR:
			regs->ax = regs->orig_ax;
			regs->ip -= 2;
			break;
		}
	}

	/*
	 * If TF is set due to a debugger (TIF_FORCED_TF), clear the TF
	 * flag so that register information in the sigcontext is correct.
	 */
	if (unlikely(regs->flags & X86_EFLAGS_TF) &&
	    likely(test_and_clear_thread_flag(TIF_FORCED_TF)))
		regs->flags &= ~X86_EFLAGS_TF;

#ifdef CONFIG_IA32_EMULATION
	if (test_thread_flag(TIF_IA32)) {
		if (ka->sa.sa_flags & SA_SIGINFO)
			ret = ia32_setup_rt_frame(sig, ka, info, oldset, regs);
		else
			ret = ia32_setup_frame(sig, ka, oldset, regs);
	} else
#endif
	ret = setup_rt_frame(sig, ka, info, oldset, regs);

	if (ret == 0) {
		/*
		 * This has nothing to do with segment registers,
		 * despite the name.  This magic affects uaccess.h
		 * macros' behavior.  Reset it to the normal setting.
		 */
		set_fs(USER_DS);

		/*
		 * Clear the direction flag as per the ABI for function entry.
		 */
		regs->flags &= ~X86_EFLAGS_DF;

		/*
		 * Clear TF when entering the signal handler, but
		 * notify any tracer that was single-stepping it.
		 * The tracer may want to single-step inside the
		 * handler too.
		 */
		regs->flags &= ~X86_EFLAGS_TF;

		spin_lock_irq(&current->sighand->siglock);
		sigorsets(&current->blocked, &current->blocked, &ka->sa.sa_mask);
		if (!(ka->sa.sa_flags & SA_NODEFER))
			sigaddset(&current->blocked, sig);
		recalc_sigpending();
		spin_unlock_irq(&current->sighand->siglock);

		tracehook_signal_handler(sig, info, ka, regs,
					 test_thread_flag(TIF_SINGLESTEP));
	}

	return ret;
}

/*
 * Note that 'init' is a special process: it doesn't get signals it doesn't
 * want to handle. Thus you cannot kill init even with a SIGKILL even by
 * mistake.
 */
static void do_signal(struct pt_regs *regs)
{
	struct k_sigaction ka;
	siginfo_t info;
	int signr;
	sigset_t *oldset;

	/*
	 * We want the common case to go fast, which is why we may in certain
	 * cases get here from kernel mode. Just return without doing anything
	 * if so.
	 * X86_32: vm86 regs switched out by assembly code before reaching
	 * here, so testing against kernel CS suffices.
	 */
	if (!user_mode(regs))
		return;

	if (current_thread_info()->status & TS_RESTORE_SIGMASK)
		oldset = &current->saved_sigmask;
	else
		oldset = &current->blocked;

	signr = get_signal_to_deliver(&info, &ka, regs, NULL);
	if (signr > 0) {
		/* Re-enable any watchpoints before delivering the
		 * signal to user space. The processor register will
		 * have been cleared if the watchpoint triggered
		 * inside the kernel.
		 */
		if (current->thread.debugreg7)
			set_debugreg(current->thread.debugreg7, 7);

		/* Whee!  Actually deliver the signal.  */
		if (handle_signal(signr, &info, &ka, oldset, regs) == 0) {
			/*
			 * A signal was successfully delivered; the saved
			 * sigmask will have been stored in the signal frame,
			 * and will be restored by sigreturn, so we can simply
			 * clear the TS_RESTORE_SIGMASK flag.
			 */
			current_thread_info()->status &= ~TS_RESTORE_SIGMASK;
		}
		return;
	}

	/* Did we come from a system call? */
	if (syscall_get_nr(current, regs) >= 0) {
		/* Restart the system call - no handlers present */
		switch (syscall_get_error(current, regs)) {
		case -ERESTARTNOHAND:
		case -ERESTARTSYS:
		case -ERESTARTNOINTR:
			regs->ax = regs->orig_ax;
			regs->ip -= 2;
			break;
		case -ERESTART_RESTARTBLOCK:
			regs->ax = test_thread_flag(TIF_IA32) ?
					__NR_ia32_restart_syscall :
					__NR_restart_syscall;
			regs->ip -= 2;
			break;
		}
	}

	/*
	 * If there's no signal to deliver, we just put the saved sigmask
	 * back.
	 */
	if (current_thread_info()->status & TS_RESTORE_SIGMASK) {
		current_thread_info()->status &= ~TS_RESTORE_SIGMASK;
		sigprocmask(SIG_SETMASK, &current->saved_sigmask, NULL);
	}
}

void do_notify_resume(struct pt_regs *regs, void *unused,
		      __u32 thread_info_flags)
{
#ifdef CONFIG_X86_MCE
	/* notify userspace of pending MCEs */
	if (thread_info_flags & _TIF_MCE_NOTIFY)
		mce_notify_user();
#endif /* CONFIG_X86_MCE */

	/* deal with pending signal delivery */
	if (thread_info_flags & _TIF_SIGPENDING)
		do_signal(regs);

	if (thread_info_flags & _TIF_NOTIFY_RESUME) {
		clear_thread_flag(TIF_NOTIFY_RESUME);
		tracehook_notify_resume(regs);
	}
}

void signal_fault(struct pt_regs *regs, void __user *frame, char *where)
{
	struct task_struct *me = current;
	if (show_unhandled_signals && printk_ratelimit()) {
		printk("%s[%d] bad frame in %s frame:%p ip:%lx sp:%lx orax:%lx",
	       me->comm, me->pid, where, frame, regs->ip,
		   regs->sp, regs->orig_ax);
		print_vma_addr(" in ", regs->ip);
		printk("\n");
	}

	force_sig(SIGSEGV, me);
}<|MERGE_RESOLUTION|>--- conflicted
+++ resolved
@@ -28,10 +28,7 @@
 #include <asm/proto.h>
 #include <asm/ia32_unistd.h>
 #include <asm/mce.h>
-<<<<<<< HEAD
 #include <asm/syscall.h>
-=======
->>>>>>> 43603c8d
 #include <asm/syscalls.h>
 #include "sigframe.h"
 
@@ -202,33 +199,17 @@
 			   sigset_t *set, struct pt_regs *regs)
 {
 	struct rt_sigframe __user *frame;
-<<<<<<< HEAD
-	struct _fpstate __user *fp = NULL;
-=======
 	void __user *fp = NULL;
->>>>>>> 43603c8d
 	int err = 0;
 	struct task_struct *me = current;
 
 	if (used_math()) {
-<<<<<<< HEAD
-		fp = get_stack(ka, regs, sizeof(struct _fpstate));
-		frame = (void __user *)round_down(
-			(unsigned long)fp - sizeof(struct rt_sigframe), 16) - 8;
-
-		if (!access_ok(VERIFY_WRITE, fp, sizeof(struct _fpstate)))
-			goto give_sigsegv;
-
-		if (save_i387(fp) < 0)
-			err |= -1;
-=======
 		fp = get_stack(ka, regs, sig_xstate_size);
 		frame = (void __user *)round_down(
 			(unsigned long)fp - sizeof(struct rt_sigframe), 16) - 8;
 
 		if (save_i387_xstate(fp) < 0)
-			err |= -1; 
->>>>>>> 43603c8d
+			err |= -1;
 	} else
 		frame = get_stack(ka, regs, sizeof(struct rt_sigframe)) - 8;
 
