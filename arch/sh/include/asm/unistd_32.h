--- conflicted
+++ resolved
@@ -373,14 +373,9 @@
 #define __NR_open_by_handle_at	360
 #define __NR_clock_adjtime	361
 #define __NR_syncfs		362
-<<<<<<< HEAD
-
-#define NR_syscalls 363
-=======
 #define __NR_sendmmsg		363
 
 #define NR_syscalls 364
->>>>>>> d762f438
 
 #ifdef __KERNEL__
 
