--- conflicted
+++ resolved
@@ -249,8 +249,6 @@
 			0x4c 0x00000080 0x000000f0
 		>;
 	};
-<<<<<<< HEAD
-=======
 
 	ev3_lcd_pins: pinmux_lcd {
 		pinctrl-single,bits = <
@@ -260,7 +258,6 @@
 			0x30 0x80000000 0xf0000000
 		>;
 	};
->>>>>>> bb176f67
 };
 
 &pinconf {
