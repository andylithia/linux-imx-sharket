/*
 * drivers/net/ethernet/mellanox/mlxsw/spectrum_router.c
 * Copyright (c) 2016 Mellanox Technologies. All rights reserved.
 * Copyright (c) 2016 Jiri Pirko <jiri@mellanox.com>
 * Copyright (c) 2016 Ido Schimmel <idosch@mellanox.com>
 * Copyright (c) 2016 Yotam Gigi <yotamg@mellanox.com>
 *
 * Redistribution and use in source and binary forms, with or without
 * modification, are permitted provided that the following conditions are met:
 *
 * 1. Redistributions of source code must retain the above copyright
 *    notice, this list of conditions and the following disclaimer.
 * 2. Redistributions in binary form must reproduce the above copyright
 *    notice, this list of conditions and the following disclaimer in the
 *    documentation and/or other materials provided with the distribution.
 * 3. Neither the names of the copyright holders nor the names of its
 *    contributors may be used to endorse or promote products derived from
 *    this software without specific prior written permission.
 *
 * Alternatively, this software may be distributed under the terms of the
 * GNU General Public License ("GPL") version 2 as published by the Free
 * Software Foundation.
 *
 * THIS SOFTWARE IS PROVIDED BY THE COPYRIGHT HOLDERS AND CONTRIBUTORS "AS IS"
 * AND ANY EXPRESS OR IMPLIED WARRANTIES, INCLUDING, BUT NOT LIMITED TO, THE
 * IMPLIED WARRANTIES OF MERCHANTABILITY AND FITNESS FOR A PARTICULAR PURPOSE
 * ARE DISCLAIMED. IN NO EVENT SHALL THE COPYRIGHT OWNER OR CONTRIBUTORS BE
 * LIABLE FOR ANY DIRECT, INDIRECT, INCIDENTAL, SPECIAL, EXEMPLARY, OR
 * CONSEQUENTIAL DAMAGES (INCLUDING, BUT NOT LIMITED TO, PROCUREMENT OF
 * SUBSTITUTE GOODS OR SERVICES; LOSS OF USE, DATA, OR PROFITS; OR BUSINESS
 * INTERRUPTION) HOWEVER CAUSED AND ON ANY THEORY OF LIABILITY, WHETHER IN
 * CONTRACT, STRICT LIABILITY, OR TORT (INCLUDING NEGLIGENCE OR OTHERWISE)
 * ARISING IN ANY WAY OUT OF THE USE OF THIS SOFTWARE, EVEN IF ADVISED OF THE
 * POSSIBILITY OF SUCH DAMAGE.
 */

#include <linux/kernel.h>
#include <linux/types.h>
#include <linux/rhashtable.h>
#include <linux/bitops.h>
#include <linux/in6.h>
#include <linux/notifier.h>
#include <net/netevent.h>
#include <net/neighbour.h>
#include <net/arp.h>
#include <net/ip_fib.h>

#include "spectrum.h"
#include "core.h"
#include "reg.h"

#define mlxsw_sp_prefix_usage_for_each(prefix, prefix_usage) \
	for_each_set_bit(prefix, (prefix_usage)->b, MLXSW_SP_PREFIX_COUNT)

static bool
mlxsw_sp_prefix_usage_subset(struct mlxsw_sp_prefix_usage *prefix_usage1,
			     struct mlxsw_sp_prefix_usage *prefix_usage2)
{
	unsigned char prefix;

	mlxsw_sp_prefix_usage_for_each(prefix, prefix_usage1) {
		if (!test_bit(prefix, prefix_usage2->b))
			return false;
	}
	return true;
}

static bool
mlxsw_sp_prefix_usage_eq(struct mlxsw_sp_prefix_usage *prefix_usage1,
			 struct mlxsw_sp_prefix_usage *prefix_usage2)
{
	return !memcmp(prefix_usage1, prefix_usage2, sizeof(*prefix_usage1));
}

static bool
mlxsw_sp_prefix_usage_none(struct mlxsw_sp_prefix_usage *prefix_usage)
{
	struct mlxsw_sp_prefix_usage prefix_usage_none = {{ 0 } };

	return mlxsw_sp_prefix_usage_eq(prefix_usage, &prefix_usage_none);
}

static void
mlxsw_sp_prefix_usage_cpy(struct mlxsw_sp_prefix_usage *prefix_usage1,
			  struct mlxsw_sp_prefix_usage *prefix_usage2)
{
	memcpy(prefix_usage1, prefix_usage2, sizeof(*prefix_usage1));
}

static void
mlxsw_sp_prefix_usage_zero(struct mlxsw_sp_prefix_usage *prefix_usage)
{
	memset(prefix_usage, 0, sizeof(*prefix_usage));
}

static void
mlxsw_sp_prefix_usage_set(struct mlxsw_sp_prefix_usage *prefix_usage,
			  unsigned char prefix_len)
{
	set_bit(prefix_len, prefix_usage->b);
}

static void
mlxsw_sp_prefix_usage_clear(struct mlxsw_sp_prefix_usage *prefix_usage,
			    unsigned char prefix_len)
{
	clear_bit(prefix_len, prefix_usage->b);
}

struct mlxsw_sp_fib_key {
	struct net_device *dev;
	unsigned char addr[sizeof(struct in6_addr)];
	unsigned char prefix_len;
};

enum mlxsw_sp_fib_entry_type {
	MLXSW_SP_FIB_ENTRY_TYPE_REMOTE,
	MLXSW_SP_FIB_ENTRY_TYPE_LOCAL,
	MLXSW_SP_FIB_ENTRY_TYPE_TRAP,
};

struct mlxsw_sp_nexthop_group;

struct mlxsw_sp_fib_entry {
	struct rhash_head ht_node;
	struct list_head list;
	struct mlxsw_sp_fib_key key;
	enum mlxsw_sp_fib_entry_type type;
	unsigned int ref_count;
	u16 rif; /* used for action local */
	struct mlxsw_sp_vr *vr;
	struct fib_info *fi;
	struct list_head nexthop_group_node;
	struct mlxsw_sp_nexthop_group *nh_group;
};

struct mlxsw_sp_fib {
	struct rhashtable ht;
	struct list_head entry_list;
	unsigned long prefix_ref_count[MLXSW_SP_PREFIX_COUNT];
	struct mlxsw_sp_prefix_usage prefix_usage;
};

static const struct rhashtable_params mlxsw_sp_fib_ht_params = {
	.key_offset = offsetof(struct mlxsw_sp_fib_entry, key),
	.head_offset = offsetof(struct mlxsw_sp_fib_entry, ht_node),
	.key_len = sizeof(struct mlxsw_sp_fib_key),
	.automatic_shrinking = true,
};

static int mlxsw_sp_fib_entry_insert(struct mlxsw_sp_fib *fib,
				     struct mlxsw_sp_fib_entry *fib_entry)
{
	unsigned char prefix_len = fib_entry->key.prefix_len;
	int err;

	err = rhashtable_insert_fast(&fib->ht, &fib_entry->ht_node,
				     mlxsw_sp_fib_ht_params);
	if (err)
		return err;
	list_add_tail(&fib_entry->list, &fib->entry_list);
	if (fib->prefix_ref_count[prefix_len]++ == 0)
		mlxsw_sp_prefix_usage_set(&fib->prefix_usage, prefix_len);
	return 0;
}

static void mlxsw_sp_fib_entry_remove(struct mlxsw_sp_fib *fib,
				      struct mlxsw_sp_fib_entry *fib_entry)
{
	unsigned char prefix_len = fib_entry->key.prefix_len;

	if (--fib->prefix_ref_count[prefix_len] == 0)
		mlxsw_sp_prefix_usage_clear(&fib->prefix_usage, prefix_len);
	list_del(&fib_entry->list);
	rhashtable_remove_fast(&fib->ht, &fib_entry->ht_node,
			       mlxsw_sp_fib_ht_params);
}

static struct mlxsw_sp_fib_entry *
mlxsw_sp_fib_entry_create(struct mlxsw_sp_fib *fib, const void *addr,
			  size_t addr_len, unsigned char prefix_len,
			  struct net_device *dev)
{
	struct mlxsw_sp_fib_entry *fib_entry;

	fib_entry = kzalloc(sizeof(*fib_entry), GFP_KERNEL);
	if (!fib_entry)
		return NULL;
	fib_entry->key.dev = dev;
	memcpy(fib_entry->key.addr, addr, addr_len);
	fib_entry->key.prefix_len = prefix_len;
	return fib_entry;
}

static void mlxsw_sp_fib_entry_destroy(struct mlxsw_sp_fib_entry *fib_entry)
{
	kfree(fib_entry);
}

static struct mlxsw_sp_fib_entry *
mlxsw_sp_fib_entry_lookup(struct mlxsw_sp_fib *fib, const void *addr,
			  size_t addr_len, unsigned char prefix_len,
			  struct net_device *dev)
{
	struct mlxsw_sp_fib_key key;

	memset(&key, 0, sizeof(key));
	key.dev = dev;
	memcpy(key.addr, addr, addr_len);
	key.prefix_len = prefix_len;
	return rhashtable_lookup_fast(&fib->ht, &key, mlxsw_sp_fib_ht_params);
}

static struct mlxsw_sp_fib *mlxsw_sp_fib_create(void)
{
	struct mlxsw_sp_fib *fib;
	int err;

	fib = kzalloc(sizeof(*fib), GFP_KERNEL);
	if (!fib)
		return ERR_PTR(-ENOMEM);
	err = rhashtable_init(&fib->ht, &mlxsw_sp_fib_ht_params);
	if (err)
		goto err_rhashtable_init;
	INIT_LIST_HEAD(&fib->entry_list);
	return fib;

err_rhashtable_init:
	kfree(fib);
	return ERR_PTR(err);
}

static void mlxsw_sp_fib_destroy(struct mlxsw_sp_fib *fib)
{
	rhashtable_destroy(&fib->ht);
	kfree(fib);
}

static struct mlxsw_sp_lpm_tree *
mlxsw_sp_lpm_tree_find_unused(struct mlxsw_sp *mlxsw_sp, bool one_reserved)
{
	static struct mlxsw_sp_lpm_tree *lpm_tree;
	int i;

	for (i = 0; i < MLXSW_SP_LPM_TREE_COUNT; i++) {
		lpm_tree = &mlxsw_sp->router.lpm_trees[i];
		if (lpm_tree->ref_count == 0) {
			if (one_reserved)
				one_reserved = false;
			else
				return lpm_tree;
		}
	}
	return NULL;
}

static int mlxsw_sp_lpm_tree_alloc(struct mlxsw_sp *mlxsw_sp,
				   struct mlxsw_sp_lpm_tree *lpm_tree)
{
	char ralta_pl[MLXSW_REG_RALTA_LEN];

	mlxsw_reg_ralta_pack(ralta_pl, true,
			     (enum mlxsw_reg_ralxx_protocol) lpm_tree->proto,
			     lpm_tree->id);
	return mlxsw_reg_write(mlxsw_sp->core, MLXSW_REG(ralta), ralta_pl);
}

static int mlxsw_sp_lpm_tree_free(struct mlxsw_sp *mlxsw_sp,
				  struct mlxsw_sp_lpm_tree *lpm_tree)
{
	char ralta_pl[MLXSW_REG_RALTA_LEN];

	mlxsw_reg_ralta_pack(ralta_pl, false,
			     (enum mlxsw_reg_ralxx_protocol) lpm_tree->proto,
			     lpm_tree->id);
	return mlxsw_reg_write(mlxsw_sp->core, MLXSW_REG(ralta), ralta_pl);
}

static int
mlxsw_sp_lpm_tree_left_struct_set(struct mlxsw_sp *mlxsw_sp,
				  struct mlxsw_sp_prefix_usage *prefix_usage,
				  struct mlxsw_sp_lpm_tree *lpm_tree)
{
	char ralst_pl[MLXSW_REG_RALST_LEN];
	u8 root_bin = 0;
	u8 prefix;
	u8 last_prefix = MLXSW_REG_RALST_BIN_NO_CHILD;

	mlxsw_sp_prefix_usage_for_each(prefix, prefix_usage)
		root_bin = prefix;

	mlxsw_reg_ralst_pack(ralst_pl, root_bin, lpm_tree->id);
	mlxsw_sp_prefix_usage_for_each(prefix, prefix_usage) {
		if (prefix == 0)
			continue;
		mlxsw_reg_ralst_bin_pack(ralst_pl, prefix, last_prefix,
					 MLXSW_REG_RALST_BIN_NO_CHILD);
		last_prefix = prefix;
	}
	return mlxsw_reg_write(mlxsw_sp->core, MLXSW_REG(ralst), ralst_pl);
}

static struct mlxsw_sp_lpm_tree *
mlxsw_sp_lpm_tree_create(struct mlxsw_sp *mlxsw_sp,
			 struct mlxsw_sp_prefix_usage *prefix_usage,
			 enum mlxsw_sp_l3proto proto, bool one_reserved)
{
	struct mlxsw_sp_lpm_tree *lpm_tree;
	int err;

	lpm_tree = mlxsw_sp_lpm_tree_find_unused(mlxsw_sp, one_reserved);
	if (!lpm_tree)
		return ERR_PTR(-EBUSY);
	lpm_tree->proto = proto;
	err = mlxsw_sp_lpm_tree_alloc(mlxsw_sp, lpm_tree);
	if (err)
		return ERR_PTR(err);

	err = mlxsw_sp_lpm_tree_left_struct_set(mlxsw_sp, prefix_usage,
						lpm_tree);
	if (err)
		goto err_left_struct_set;
	memcpy(&lpm_tree->prefix_usage, prefix_usage,
	       sizeof(lpm_tree->prefix_usage));
	return lpm_tree;

err_left_struct_set:
	mlxsw_sp_lpm_tree_free(mlxsw_sp, lpm_tree);
	return ERR_PTR(err);
}

static int mlxsw_sp_lpm_tree_destroy(struct mlxsw_sp *mlxsw_sp,
				     struct mlxsw_sp_lpm_tree *lpm_tree)
{
	return mlxsw_sp_lpm_tree_free(mlxsw_sp, lpm_tree);
}

static struct mlxsw_sp_lpm_tree *
mlxsw_sp_lpm_tree_get(struct mlxsw_sp *mlxsw_sp,
		      struct mlxsw_sp_prefix_usage *prefix_usage,
		      enum mlxsw_sp_l3proto proto, bool one_reserved)
{
	struct mlxsw_sp_lpm_tree *lpm_tree;
	int i;

	for (i = 0; i < MLXSW_SP_LPM_TREE_COUNT; i++) {
		lpm_tree = &mlxsw_sp->router.lpm_trees[i];
		if (lpm_tree->ref_count != 0 &&
		    lpm_tree->proto == proto &&
		    mlxsw_sp_prefix_usage_eq(&lpm_tree->prefix_usage,
					     prefix_usage))
			goto inc_ref_count;
	}
	lpm_tree = mlxsw_sp_lpm_tree_create(mlxsw_sp, prefix_usage,
					    proto, one_reserved);
	if (IS_ERR(lpm_tree))
		return lpm_tree;

inc_ref_count:
	lpm_tree->ref_count++;
	return lpm_tree;
}

static int mlxsw_sp_lpm_tree_put(struct mlxsw_sp *mlxsw_sp,
				 struct mlxsw_sp_lpm_tree *lpm_tree)
{
	if (--lpm_tree->ref_count == 0)
		return mlxsw_sp_lpm_tree_destroy(mlxsw_sp, lpm_tree);
	return 0;
}

static void mlxsw_sp_lpm_init(struct mlxsw_sp *mlxsw_sp)
{
	struct mlxsw_sp_lpm_tree *lpm_tree;
	int i;

	for (i = 0; i < MLXSW_SP_LPM_TREE_COUNT; i++) {
		lpm_tree = &mlxsw_sp->router.lpm_trees[i];
		lpm_tree->id = i + MLXSW_SP_LPM_TREE_MIN;
	}
}

static struct mlxsw_sp_vr *mlxsw_sp_vr_find_unused(struct mlxsw_sp *mlxsw_sp)
{
	struct mlxsw_resources *resources;
	struct mlxsw_sp_vr *vr;
	int i;

	resources = mlxsw_core_resources_get(mlxsw_sp->core);
	for (i = 0; i < resources->max_virtual_routers; i++) {
		vr = &mlxsw_sp->router.vrs[i];
		if (!vr->used)
			return vr;
	}
	return NULL;
}

static int mlxsw_sp_vr_lpm_tree_bind(struct mlxsw_sp *mlxsw_sp,
				     struct mlxsw_sp_vr *vr)
{
	char raltb_pl[MLXSW_REG_RALTB_LEN];

	mlxsw_reg_raltb_pack(raltb_pl, vr->id,
			     (enum mlxsw_reg_ralxx_protocol) vr->proto,
			     vr->lpm_tree->id);
	return mlxsw_reg_write(mlxsw_sp->core, MLXSW_REG(raltb), raltb_pl);
}

static int mlxsw_sp_vr_lpm_tree_unbind(struct mlxsw_sp *mlxsw_sp,
				       struct mlxsw_sp_vr *vr)
{
	char raltb_pl[MLXSW_REG_RALTB_LEN];

	/* Bind to tree 0 which is default */
	mlxsw_reg_raltb_pack(raltb_pl, vr->id,
			     (enum mlxsw_reg_ralxx_protocol) vr->proto, 0);
	return mlxsw_reg_write(mlxsw_sp->core, MLXSW_REG(raltb), raltb_pl);
}

static u32 mlxsw_sp_fix_tb_id(u32 tb_id)
{
	/* For our purpose, squash main and local table into one */
	if (tb_id == RT_TABLE_LOCAL)
		tb_id = RT_TABLE_MAIN;
	return tb_id;
}

static struct mlxsw_sp_vr *mlxsw_sp_vr_find(struct mlxsw_sp *mlxsw_sp,
					    u32 tb_id,
					    enum mlxsw_sp_l3proto proto)
{
	struct mlxsw_resources *resources;
	struct mlxsw_sp_vr *vr;
	int i;

	tb_id = mlxsw_sp_fix_tb_id(tb_id);

	resources = mlxsw_core_resources_get(mlxsw_sp->core);
	for (i = 0; i < resources->max_virtual_routers; i++) {
		vr = &mlxsw_sp->router.vrs[i];
		if (vr->used && vr->proto == proto && vr->tb_id == tb_id)
			return vr;
	}
	return NULL;
}

static struct mlxsw_sp_vr *mlxsw_sp_vr_create(struct mlxsw_sp *mlxsw_sp,
					      unsigned char prefix_len,
					      u32 tb_id,
					      enum mlxsw_sp_l3proto proto)
{
	struct mlxsw_sp_prefix_usage req_prefix_usage;
	struct mlxsw_sp_lpm_tree *lpm_tree;
	struct mlxsw_sp_vr *vr;
	int err;

	vr = mlxsw_sp_vr_find_unused(mlxsw_sp);
	if (!vr)
		return ERR_PTR(-EBUSY);
	vr->fib = mlxsw_sp_fib_create();
	if (IS_ERR(vr->fib))
		return ERR_CAST(vr->fib);

	vr->proto = proto;
	vr->tb_id = tb_id;
	mlxsw_sp_prefix_usage_zero(&req_prefix_usage);
	mlxsw_sp_prefix_usage_set(&req_prefix_usage, prefix_len);
	lpm_tree = mlxsw_sp_lpm_tree_get(mlxsw_sp, &req_prefix_usage,
					 proto, true);
	if (IS_ERR(lpm_tree)) {
		err = PTR_ERR(lpm_tree);
		goto err_tree_get;
	}
	vr->lpm_tree = lpm_tree;
	err = mlxsw_sp_vr_lpm_tree_bind(mlxsw_sp, vr);
	if (err)
		goto err_tree_bind;

	vr->used = true;
	return vr;

err_tree_bind:
	mlxsw_sp_lpm_tree_put(mlxsw_sp, vr->lpm_tree);
err_tree_get:
	mlxsw_sp_fib_destroy(vr->fib);

	return ERR_PTR(err);
}

static void mlxsw_sp_vr_destroy(struct mlxsw_sp *mlxsw_sp,
				struct mlxsw_sp_vr *vr)
{
	mlxsw_sp_vr_lpm_tree_unbind(mlxsw_sp, vr);
	mlxsw_sp_lpm_tree_put(mlxsw_sp, vr->lpm_tree);
	mlxsw_sp_fib_destroy(vr->fib);
	vr->used = false;
}

static int
mlxsw_sp_vr_lpm_tree_check(struct mlxsw_sp *mlxsw_sp, struct mlxsw_sp_vr *vr,
			   struct mlxsw_sp_prefix_usage *req_prefix_usage)
{
	struct mlxsw_sp_lpm_tree *lpm_tree;

	if (mlxsw_sp_prefix_usage_eq(req_prefix_usage,
				     &vr->lpm_tree->prefix_usage))
		return 0;

	lpm_tree = mlxsw_sp_lpm_tree_get(mlxsw_sp, req_prefix_usage,
					 vr->proto, false);
	if (IS_ERR(lpm_tree)) {
		/* We failed to get a tree according to the required
		 * prefix usage. However, the current tree might be still good
		 * for us if our requirement is subset of the prefixes used
		 * in the tree.
		 */
		if (mlxsw_sp_prefix_usage_subset(req_prefix_usage,
						 &vr->lpm_tree->prefix_usage))
			return 0;
		return PTR_ERR(lpm_tree);
	}

	mlxsw_sp_vr_lpm_tree_unbind(mlxsw_sp, vr);
	mlxsw_sp_lpm_tree_put(mlxsw_sp, vr->lpm_tree);
	vr->lpm_tree = lpm_tree;
	return mlxsw_sp_vr_lpm_tree_bind(mlxsw_sp, vr);
}

static struct mlxsw_sp_vr *mlxsw_sp_vr_get(struct mlxsw_sp *mlxsw_sp,
					   unsigned char prefix_len,
					   u32 tb_id,
					   enum mlxsw_sp_l3proto proto)
{
	struct mlxsw_sp_vr *vr;
	int err;

	tb_id = mlxsw_sp_fix_tb_id(tb_id);
	vr = mlxsw_sp_vr_find(mlxsw_sp, tb_id, proto);
	if (!vr) {
		vr = mlxsw_sp_vr_create(mlxsw_sp, prefix_len, tb_id, proto);
		if (IS_ERR(vr))
			return vr;
	} else {
		struct mlxsw_sp_prefix_usage req_prefix_usage;

		mlxsw_sp_prefix_usage_cpy(&req_prefix_usage,
					  &vr->fib->prefix_usage);
		mlxsw_sp_prefix_usage_set(&req_prefix_usage, prefix_len);
		/* Need to replace LPM tree in case new prefix is required. */
		err = mlxsw_sp_vr_lpm_tree_check(mlxsw_sp, vr,
						 &req_prefix_usage);
		if (err)
			return ERR_PTR(err);
	}
	return vr;
}

static void mlxsw_sp_vr_put(struct mlxsw_sp *mlxsw_sp, struct mlxsw_sp_vr *vr)
{
	/* Destroy virtual router entity in case the associated FIB is empty
	 * and allow it to be used for other tables in future. Otherwise,
	 * check if some prefix usage did not disappear and change tree if
	 * that is the case. Note that in case new, smaller tree cannot be
	 * allocated, the original one will be kept being used.
	 */
	if (mlxsw_sp_prefix_usage_none(&vr->fib->prefix_usage))
		mlxsw_sp_vr_destroy(mlxsw_sp, vr);
	else
		mlxsw_sp_vr_lpm_tree_check(mlxsw_sp, vr,
					   &vr->fib->prefix_usage);
}

static int mlxsw_sp_vrs_init(struct mlxsw_sp *mlxsw_sp)
{
	struct mlxsw_resources *resources;
	struct mlxsw_sp_vr *vr;
	int i;

	resources = mlxsw_core_resources_get(mlxsw_sp->core);
	if (!resources->max_virtual_routers_valid)
		return -EIO;

	mlxsw_sp->router.vrs = kcalloc(resources->max_virtual_routers,
				       sizeof(struct mlxsw_sp_vr),
				       GFP_KERNEL);
	if (!mlxsw_sp->router.vrs)
		return -ENOMEM;

	for (i = 0; i < resources->max_virtual_routers; i++) {
		vr = &mlxsw_sp->router.vrs[i];
		vr->id = i;
	}

	return 0;
}

static void mlxsw_sp_vrs_fini(struct mlxsw_sp *mlxsw_sp)
{
	kfree(mlxsw_sp->router.vrs);
}

struct mlxsw_sp_neigh_key {
	unsigned char addr[sizeof(struct in6_addr)];
	struct net_device *dev;
};

struct mlxsw_sp_neigh_entry {
	struct rhash_head ht_node;
	struct mlxsw_sp_neigh_key key;
	u16 rif;
	struct neighbour *n;
	bool offloaded;
	struct delayed_work dw;
	struct mlxsw_sp_port *mlxsw_sp_port;
	unsigned char ha[ETH_ALEN];
	struct list_head nexthop_list; /* list of nexthops using
					* this neigh entry
					*/
	struct list_head nexthop_neighs_list_node;
};

static const struct rhashtable_params mlxsw_sp_neigh_ht_params = {
	.key_offset = offsetof(struct mlxsw_sp_neigh_entry, key),
	.head_offset = offsetof(struct mlxsw_sp_neigh_entry, ht_node),
	.key_len = sizeof(struct mlxsw_sp_neigh_key),
};

static int
mlxsw_sp_neigh_entry_insert(struct mlxsw_sp *mlxsw_sp,
			    struct mlxsw_sp_neigh_entry *neigh_entry)
{
	return rhashtable_insert_fast(&mlxsw_sp->router.neigh_ht,
				      &neigh_entry->ht_node,
				      mlxsw_sp_neigh_ht_params);
}

static void
mlxsw_sp_neigh_entry_remove(struct mlxsw_sp *mlxsw_sp,
			    struct mlxsw_sp_neigh_entry *neigh_entry)
{
	rhashtable_remove_fast(&mlxsw_sp->router.neigh_ht,
			       &neigh_entry->ht_node,
			       mlxsw_sp_neigh_ht_params);
}

static void mlxsw_sp_router_neigh_update_hw(struct work_struct *work);

static struct mlxsw_sp_neigh_entry *
mlxsw_sp_neigh_entry_create(const void *addr, size_t addr_len,
			    struct net_device *dev, u16 rif,
			    struct neighbour *n)
{
	struct mlxsw_sp_neigh_entry *neigh_entry;

	neigh_entry = kzalloc(sizeof(*neigh_entry), GFP_ATOMIC);
	if (!neigh_entry)
		return NULL;
	memcpy(neigh_entry->key.addr, addr, addr_len);
	neigh_entry->key.dev = dev;
	neigh_entry->rif = rif;
	neigh_entry->n = n;
	INIT_DELAYED_WORK(&neigh_entry->dw, mlxsw_sp_router_neigh_update_hw);
	INIT_LIST_HEAD(&neigh_entry->nexthop_list);
	return neigh_entry;
}

static void
mlxsw_sp_neigh_entry_destroy(struct mlxsw_sp_neigh_entry *neigh_entry)
{
	kfree(neigh_entry);
}

static struct mlxsw_sp_neigh_entry *
mlxsw_sp_neigh_entry_lookup(struct mlxsw_sp *mlxsw_sp, const void *addr,
			    size_t addr_len, struct net_device *dev)
{
	struct mlxsw_sp_neigh_key key = {{ 0 } };

	memcpy(key.addr, addr, addr_len);
	key.dev = dev;
	return rhashtable_lookup_fast(&mlxsw_sp->router.neigh_ht,
				      &key, mlxsw_sp_neigh_ht_params);
}

int mlxsw_sp_router_neigh_construct(struct net_device *dev,
				    struct neighbour *n)
{
	struct mlxsw_sp_port *mlxsw_sp_port = netdev_priv(dev);
	struct mlxsw_sp *mlxsw_sp = mlxsw_sp_port->mlxsw_sp;
	struct mlxsw_sp_neigh_entry *neigh_entry;
	struct mlxsw_sp_rif *r;
	u32 dip;
	int err;

	if (n->tbl != &arp_tbl)
		return 0;

	dip = ntohl(*((__be32 *) n->primary_key));
	neigh_entry = mlxsw_sp_neigh_entry_lookup(mlxsw_sp, &dip, sizeof(dip),
						  n->dev);
	if (neigh_entry) {
		WARN_ON(neigh_entry->n != n);
		return 0;
	}

	r = mlxsw_sp_rif_find_by_dev(mlxsw_sp, n->dev);
	if (WARN_ON(!r))
		return -EINVAL;

	neigh_entry = mlxsw_sp_neigh_entry_create(&dip, sizeof(dip), n->dev,
						  r->rif, n);
	if (!neigh_entry)
		return -ENOMEM;
	err = mlxsw_sp_neigh_entry_insert(mlxsw_sp, neigh_entry);
	if (err)
		goto err_neigh_entry_insert;
	return 0;

err_neigh_entry_insert:
	mlxsw_sp_neigh_entry_destroy(neigh_entry);
	return err;
}

void mlxsw_sp_router_neigh_destroy(struct net_device *dev,
				   struct neighbour *n)
{
	struct mlxsw_sp_port *mlxsw_sp_port = netdev_priv(dev);
	struct mlxsw_sp *mlxsw_sp = mlxsw_sp_port->mlxsw_sp;
	struct mlxsw_sp_neigh_entry *neigh_entry;
	u32 dip;

	if (n->tbl != &arp_tbl)
		return;

	dip = ntohl(*((__be32 *) n->primary_key));
	neigh_entry = mlxsw_sp_neigh_entry_lookup(mlxsw_sp, &dip, sizeof(dip),
						  n->dev);
	if (!neigh_entry)
		return;
	mlxsw_sp_neigh_entry_remove(mlxsw_sp, neigh_entry);
	mlxsw_sp_neigh_entry_destroy(neigh_entry);
}

static void
mlxsw_sp_router_neighs_update_interval_init(struct mlxsw_sp *mlxsw_sp)
{
	unsigned long interval = NEIGH_VAR(&arp_tbl.parms, DELAY_PROBE_TIME);

	mlxsw_sp->router.neighs_update.interval = jiffies_to_msecs(interval);
}

static void mlxsw_sp_router_neigh_ent_ipv4_process(struct mlxsw_sp *mlxsw_sp,
						   char *rauhtd_pl,
						   int ent_index)
{
	struct net_device *dev;
	struct neighbour *n;
	__be32 dipn;
	u32 dip;
	u16 rif;

	mlxsw_reg_rauhtd_ent_ipv4_unpack(rauhtd_pl, ent_index, &rif, &dip);

	if (!mlxsw_sp->rifs[rif]) {
		dev_err_ratelimited(mlxsw_sp->bus_info->dev, "Incorrect RIF in neighbour entry\n");
		return;
	}

	dipn = htonl(dip);
	dev = mlxsw_sp->rifs[rif]->dev;
	n = neigh_lookup(&arp_tbl, &dipn, dev);
	if (!n) {
		netdev_err(dev, "Failed to find matching neighbour for IP=%pI4h\n",
			   &dip);
		return;
	}

	netdev_dbg(dev, "Updating neighbour with IP=%pI4h\n", &dip);
	neigh_event_send(n, NULL);
	neigh_release(n);
}

static void mlxsw_sp_router_neigh_rec_ipv4_process(struct mlxsw_sp *mlxsw_sp,
						   char *rauhtd_pl,
						   int rec_index)
{
	u8 num_entries;
	int i;

	num_entries = mlxsw_reg_rauhtd_ipv4_rec_num_entries_get(rauhtd_pl,
								rec_index);
	/* Hardware starts counting at 0, so add 1. */
	num_entries++;

	/* Each record consists of several neighbour entries. */
	for (i = 0; i < num_entries; i++) {
		int ent_index;

		ent_index = rec_index * MLXSW_REG_RAUHTD_IPV4_ENT_PER_REC + i;
		mlxsw_sp_router_neigh_ent_ipv4_process(mlxsw_sp, rauhtd_pl,
						       ent_index);
	}

}

static void mlxsw_sp_router_neigh_rec_process(struct mlxsw_sp *mlxsw_sp,
					      char *rauhtd_pl, int rec_index)
{
	switch (mlxsw_reg_rauhtd_rec_type_get(rauhtd_pl, rec_index)) {
	case MLXSW_REG_RAUHTD_TYPE_IPV4:
		mlxsw_sp_router_neigh_rec_ipv4_process(mlxsw_sp, rauhtd_pl,
						       rec_index);
		break;
	case MLXSW_REG_RAUHTD_TYPE_IPV6:
		WARN_ON_ONCE(1);
		break;
	}
}

static int mlxsw_sp_router_neighs_update_rauhtd(struct mlxsw_sp *mlxsw_sp)
{
	char *rauhtd_pl;
	u8 num_rec;
	int i, err;

	rauhtd_pl = kmalloc(MLXSW_REG_RAUHTD_LEN, GFP_KERNEL);
	if (!rauhtd_pl)
		return -ENOMEM;

	/* Make sure the neighbour's netdev isn't removed in the
	 * process.
	 */
	rtnl_lock();
	do {
		mlxsw_reg_rauhtd_pack(rauhtd_pl, MLXSW_REG_RAUHTD_TYPE_IPV4);
		err = mlxsw_reg_query(mlxsw_sp->core, MLXSW_REG(rauhtd),
				      rauhtd_pl);
		if (err) {
			dev_err_ratelimited(mlxsw_sp->bus_info->dev, "Failed to dump neighbour talbe\n");
			break;
		}
		num_rec = mlxsw_reg_rauhtd_num_rec_get(rauhtd_pl);
		for (i = 0; i < num_rec; i++)
			mlxsw_sp_router_neigh_rec_process(mlxsw_sp, rauhtd_pl,
							  i);
	} while (num_rec);
	rtnl_unlock();

	kfree(rauhtd_pl);
	return err;
}

static void mlxsw_sp_router_neighs_update_nh(struct mlxsw_sp *mlxsw_sp)
{
	struct mlxsw_sp_neigh_entry *neigh_entry;

	/* Take RTNL mutex here to prevent lists from changes */
	rtnl_lock();
	list_for_each_entry(neigh_entry, &mlxsw_sp->router.nexthop_neighs_list,
			    nexthop_neighs_list_node) {
		/* If this neigh have nexthops, make the kernel think this neigh
		 * is active regardless of the traffic.
		 */
		if (!list_empty(&neigh_entry->nexthop_list))
			neigh_event_send(neigh_entry->n, NULL);
	}
	rtnl_unlock();
}

static void
mlxsw_sp_router_neighs_update_work_schedule(struct mlxsw_sp *mlxsw_sp)
{
	unsigned long interval = mlxsw_sp->router.neighs_update.interval;

	mlxsw_core_schedule_dw(&mlxsw_sp->router.neighs_update.dw,
			       msecs_to_jiffies(interval));
}

static void mlxsw_sp_router_neighs_update_work(struct work_struct *work)
{
	struct mlxsw_sp *mlxsw_sp = container_of(work, struct mlxsw_sp,
						 router.neighs_update.dw.work);
	int err;

	err = mlxsw_sp_router_neighs_update_rauhtd(mlxsw_sp);
	if (err)
		dev_err(mlxsw_sp->bus_info->dev, "Could not update kernel for neigh activity");

	mlxsw_sp_router_neighs_update_nh(mlxsw_sp);

	mlxsw_sp_router_neighs_update_work_schedule(mlxsw_sp);
}

static void mlxsw_sp_router_probe_unresolved_nexthops(struct work_struct *work)
{
	struct mlxsw_sp_neigh_entry *neigh_entry;
	struct mlxsw_sp *mlxsw_sp = container_of(work, struct mlxsw_sp,
						 router.nexthop_probe_dw.work);

	/* Iterate over nexthop neighbours, find those who are unresolved and
	 * send arp on them. This solves the chicken-egg problem when
	 * the nexthop wouldn't get offloaded until the neighbor is resolved
	 * but it wouldn't get resolved ever in case traffic is flowing in HW
	 * using different nexthop.
	 *
	 * Take RTNL mutex here to prevent lists from changes.
	 */
	rtnl_lock();
	list_for_each_entry(neigh_entry, &mlxsw_sp->router.nexthop_neighs_list,
			    nexthop_neighs_list_node) {
		if (!(neigh_entry->n->nud_state & NUD_VALID) &&
		    !list_empty(&neigh_entry->nexthop_list))
			neigh_event_send(neigh_entry->n, NULL);
	}
	rtnl_unlock();

	mlxsw_core_schedule_dw(&mlxsw_sp->router.nexthop_probe_dw,
			       MLXSW_SP_UNRESOLVED_NH_PROBE_INTERVAL);
}

static void
mlxsw_sp_nexthop_neigh_update(struct mlxsw_sp *mlxsw_sp,
			      struct mlxsw_sp_neigh_entry *neigh_entry,
			      bool removing);

static void mlxsw_sp_router_neigh_update_hw(struct work_struct *work)
{
	struct mlxsw_sp_neigh_entry *neigh_entry =
		container_of(work, struct mlxsw_sp_neigh_entry, dw.work);
	struct neighbour *n = neigh_entry->n;
	struct mlxsw_sp_port *mlxsw_sp_port = neigh_entry->mlxsw_sp_port;
	struct mlxsw_sp *mlxsw_sp = mlxsw_sp_port->mlxsw_sp;
	char rauht_pl[MLXSW_REG_RAUHT_LEN];
	struct net_device *dev;
	bool entry_connected;
	u8 nud_state;
	bool updating;
	bool removing;
	bool adding;
	u32 dip;
	int err;

	read_lock_bh(&n->lock);
	dip = ntohl(*((__be32 *) n->primary_key));
	memcpy(neigh_entry->ha, n->ha, sizeof(neigh_entry->ha));
	nud_state = n->nud_state;
	dev = n->dev;
	read_unlock_bh(&n->lock);

	entry_connected = nud_state & NUD_VALID;
	adding = (!neigh_entry->offloaded) && entry_connected;
	updating = neigh_entry->offloaded && entry_connected;
	removing = neigh_entry->offloaded && !entry_connected;

	if (adding || updating) {
		mlxsw_reg_rauht_pack4(rauht_pl, MLXSW_REG_RAUHT_OP_WRITE_ADD,
				      neigh_entry->rif,
				      neigh_entry->ha, dip);
		err = mlxsw_reg_write(mlxsw_sp->core,
				      MLXSW_REG(rauht), rauht_pl);
		if (err) {
			netdev_err(dev, "Could not add neigh %pI4h\n", &dip);
			neigh_entry->offloaded = false;
		} else {
			neigh_entry->offloaded = true;
		}
		mlxsw_sp_nexthop_neigh_update(mlxsw_sp, neigh_entry, false);
	} else if (removing) {
		mlxsw_reg_rauht_pack4(rauht_pl, MLXSW_REG_RAUHT_OP_WRITE_DELETE,
				      neigh_entry->rif,
				      neigh_entry->ha, dip);
		err = mlxsw_reg_write(mlxsw_sp->core, MLXSW_REG(rauht),
				      rauht_pl);
		if (err) {
			netdev_err(dev, "Could not delete neigh %pI4h\n", &dip);
			neigh_entry->offloaded = true;
		} else {
			neigh_entry->offloaded = false;
		}
		mlxsw_sp_nexthop_neigh_update(mlxsw_sp, neigh_entry, true);
	}

	neigh_release(n);
	mlxsw_sp_port_dev_put(mlxsw_sp_port);
}

int mlxsw_sp_router_netevent_event(struct notifier_block *unused,
				   unsigned long event, void *ptr)
{
	struct mlxsw_sp_neigh_entry *neigh_entry;
	struct mlxsw_sp_port *mlxsw_sp_port;
	struct mlxsw_sp *mlxsw_sp;
	unsigned long interval;
	struct net_device *dev;
	struct neigh_parms *p;
	struct neighbour *n;
	u32 dip;

	switch (event) {
	case NETEVENT_DELAY_PROBE_TIME_UPDATE:
		p = ptr;

		/* We don't care about changes in the default table. */
		if (!p->dev || p->tbl != &arp_tbl)
			return NOTIFY_DONE;

		/* We are in atomic context and can't take RTNL mutex,
		 * so use RCU variant to walk the device chain.
		 */
		mlxsw_sp_port = mlxsw_sp_port_lower_dev_hold(p->dev);
		if (!mlxsw_sp_port)
			return NOTIFY_DONE;

		mlxsw_sp = mlxsw_sp_port->mlxsw_sp;
		interval = jiffies_to_msecs(NEIGH_VAR(p, DELAY_PROBE_TIME));
		mlxsw_sp->router.neighs_update.interval = interval;

		mlxsw_sp_port_dev_put(mlxsw_sp_port);
		break;
	case NETEVENT_NEIGH_UPDATE:
		n = ptr;
		dev = n->dev;

		if (n->tbl != &arp_tbl)
			return NOTIFY_DONE;

		mlxsw_sp_port = mlxsw_sp_port_lower_dev_hold(dev);
		if (!mlxsw_sp_port)
			return NOTIFY_DONE;

		mlxsw_sp = mlxsw_sp_port->mlxsw_sp;
		dip = ntohl(*((__be32 *) n->primary_key));
		neigh_entry = mlxsw_sp_neigh_entry_lookup(mlxsw_sp,
							  &dip,
							  sizeof(__be32),
							  dev);
		if (WARN_ON(!neigh_entry) || WARN_ON(neigh_entry->n != n)) {
			mlxsw_sp_port_dev_put(mlxsw_sp_port);
			return NOTIFY_DONE;
		}
		neigh_entry->mlxsw_sp_port = mlxsw_sp_port;

		/* Take a reference to ensure the neighbour won't be
		 * destructed until we drop the reference in delayed
		 * work.
		 */
		neigh_clone(n);
		if (!mlxsw_core_schedule_dw(&neigh_entry->dw, 0)) {
			neigh_release(n);
			mlxsw_sp_port_dev_put(mlxsw_sp_port);
		}
		break;
	}

	return NOTIFY_DONE;
}

static int mlxsw_sp_neigh_init(struct mlxsw_sp *mlxsw_sp)
{
	int err;

	err = rhashtable_init(&mlxsw_sp->router.neigh_ht,
			      &mlxsw_sp_neigh_ht_params);
	if (err)
		return err;

	/* Initialize the polling interval according to the default
	 * table.
	 */
	mlxsw_sp_router_neighs_update_interval_init(mlxsw_sp);

	/* Create the delayed works for the activity_update */
	INIT_DELAYED_WORK(&mlxsw_sp->router.neighs_update.dw,
			  mlxsw_sp_router_neighs_update_work);
	INIT_DELAYED_WORK(&mlxsw_sp->router.nexthop_probe_dw,
			  mlxsw_sp_router_probe_unresolved_nexthops);
	mlxsw_core_schedule_dw(&mlxsw_sp->router.neighs_update.dw, 0);
	mlxsw_core_schedule_dw(&mlxsw_sp->router.nexthop_probe_dw, 0);
	return 0;
}

static void mlxsw_sp_neigh_fini(struct mlxsw_sp *mlxsw_sp)
{
	cancel_delayed_work_sync(&mlxsw_sp->router.neighs_update.dw);
	cancel_delayed_work_sync(&mlxsw_sp->router.nexthop_probe_dw);
	rhashtable_destroy(&mlxsw_sp->router.neigh_ht);
}

struct mlxsw_sp_nexthop {
	struct list_head neigh_list_node; /* member of neigh entry list */
	struct mlxsw_sp_nexthop_group *nh_grp; /* pointer back to the group
						* this belongs to
						*/
	u8 should_offload:1, /* set indicates this neigh is connected and
			      * should be put to KVD linear area of this group.
			      */
	   offloaded:1, /* set in case the neigh is actually put into
			 * KVD linear area of this group.
			 */
	   update:1; /* set indicates that MAC of this neigh should be
		      * updated in HW
		      */
	struct mlxsw_sp_neigh_entry *neigh_entry;
};

struct mlxsw_sp_nexthop_group {
	struct list_head list; /* node in mlxsw->router.nexthop_group_list */
	struct list_head fib_list; /* list of fib entries that use this group */
	u8 adj_index_valid:1;
	u32 adj_index;
	u16 ecmp_size;
	u16 count;
	struct mlxsw_sp_nexthop nexthops[0];
};

static int mlxsw_sp_adj_index_mass_update_vr(struct mlxsw_sp *mlxsw_sp,
					     struct mlxsw_sp_vr *vr,
					     u32 adj_index, u16 ecmp_size,
					     u32 new_adj_index,
					     u16 new_ecmp_size)
{
	char raleu_pl[MLXSW_REG_RALEU_LEN];

	mlxsw_reg_raleu_pack(raleu_pl,
			     (enum mlxsw_reg_ralxx_protocol) vr->proto, vr->id,
			     adj_index, ecmp_size, new_adj_index,
			     new_ecmp_size);
	return mlxsw_reg_write(mlxsw_sp->core, MLXSW_REG(raleu), raleu_pl);
}

static int mlxsw_sp_adj_index_mass_update(struct mlxsw_sp *mlxsw_sp,
					  struct mlxsw_sp_nexthop_group *nh_grp,
					  u32 old_adj_index, u16 old_ecmp_size)
{
	struct mlxsw_sp_fib_entry *fib_entry;
	struct mlxsw_sp_vr *vr = NULL;
	int err;

	list_for_each_entry(fib_entry, &nh_grp->fib_list, nexthop_group_node) {
		if (vr == fib_entry->vr)
			continue;
		vr = fib_entry->vr;
		err = mlxsw_sp_adj_index_mass_update_vr(mlxsw_sp, vr,
							old_adj_index,
							old_ecmp_size,
							nh_grp->adj_index,
							nh_grp->ecmp_size);
		if (err)
			return err;
	}
	return 0;
}

static int mlxsw_sp_nexthop_mac_update(struct mlxsw_sp *mlxsw_sp, u32 adj_index,
				       struct mlxsw_sp_nexthop *nh)
{
	struct mlxsw_sp_neigh_entry *neigh_entry = nh->neigh_entry;
	char ratr_pl[MLXSW_REG_RATR_LEN];

	mlxsw_reg_ratr_pack(ratr_pl, MLXSW_REG_RATR_OP_WRITE_WRITE_ENTRY,
			    true, adj_index, neigh_entry->rif);
	mlxsw_reg_ratr_eth_entry_pack(ratr_pl, neigh_entry->ha);
	return mlxsw_reg_write(mlxsw_sp->core, MLXSW_REG(ratr), ratr_pl);
}

static int
mlxsw_sp_nexthop_group_mac_update(struct mlxsw_sp *mlxsw_sp,
				  struct mlxsw_sp_nexthop_group *nh_grp)
{
	u32 adj_index = nh_grp->adj_index; /* base */
	struct mlxsw_sp_nexthop *nh;
	int i;
	int err;

	for (i = 0; i < nh_grp->count; i++) {
		nh = &nh_grp->nexthops[i];

		if (!nh->should_offload) {
			nh->offloaded = 0;
			continue;
		}

		if (nh->update) {
			err = mlxsw_sp_nexthop_mac_update(mlxsw_sp,
							  adj_index, nh);
			if (err)
				return err;
			nh->update = 0;
			nh->offloaded = 1;
		}
		adj_index++;
	}
	return 0;
}

static int mlxsw_sp_fib_entry_update(struct mlxsw_sp *mlxsw_sp,
				     struct mlxsw_sp_fib_entry *fib_entry);

static int
mlxsw_sp_nexthop_fib_entries_update(struct mlxsw_sp *mlxsw_sp,
				    struct mlxsw_sp_nexthop_group *nh_grp)
{
	struct mlxsw_sp_fib_entry *fib_entry;
	int err;

	list_for_each_entry(fib_entry, &nh_grp->fib_list, nexthop_group_node) {
		err = mlxsw_sp_fib_entry_update(mlxsw_sp, fib_entry);
		if (err)
			return err;
	}
	return 0;
}

static void
mlxsw_sp_nexthop_group_refresh(struct mlxsw_sp *mlxsw_sp,
			       struct mlxsw_sp_nexthop_group *nh_grp)
{
	struct mlxsw_sp_nexthop *nh;
	bool offload_change = false;
	u32 adj_index;
	u16 ecmp_size = 0;
	bool old_adj_index_valid;
	u32 old_adj_index;
	u16 old_ecmp_size;
	int ret;
	int i;
	int err;

	for (i = 0; i < nh_grp->count; i++) {
		nh = &nh_grp->nexthops[i];

		if (nh->should_offload ^ nh->offloaded) {
			offload_change = true;
			if (nh->should_offload)
				nh->update = 1;
		}
		if (nh->should_offload)
			ecmp_size++;
	}
	if (!offload_change) {
		/* Nothing was added or removed, so no need to reallocate. Just
		 * update MAC on existing adjacency indexes.
		 */
		err = mlxsw_sp_nexthop_group_mac_update(mlxsw_sp, nh_grp);
		if (err) {
			dev_warn(mlxsw_sp->bus_info->dev, "Failed to update neigh MAC in adjacency table.\n");
			goto set_trap;
		}
		return;
	}
	if (!ecmp_size)
		/* No neigh of this group is connected so we just set
		 * the trap and let everthing flow through kernel.
		 */
		goto set_trap;

	ret = mlxsw_sp_kvdl_alloc(mlxsw_sp, ecmp_size);
	if (ret < 0) {
		/* We ran out of KVD linear space, just set the
		 * trap and let everything flow through kernel.
		 */
		dev_warn(mlxsw_sp->bus_info->dev, "Failed to allocate KVD linear area for nexthop group.\n");
		goto set_trap;
	}
	adj_index = ret;
	old_adj_index_valid = nh_grp->adj_index_valid;
	old_adj_index = nh_grp->adj_index;
	old_ecmp_size = nh_grp->ecmp_size;
	nh_grp->adj_index_valid = 1;
	nh_grp->adj_index = adj_index;
	nh_grp->ecmp_size = ecmp_size;
	err = mlxsw_sp_nexthop_group_mac_update(mlxsw_sp, nh_grp);
	if (err) {
		dev_warn(mlxsw_sp->bus_info->dev, "Failed to update neigh MAC in adjacency table.\n");
		goto set_trap;
	}

	if (!old_adj_index_valid) {
		/* The trap was set for fib entries, so we have to call
		 * fib entry update to unset it and use adjacency index.
		 */
		err = mlxsw_sp_nexthop_fib_entries_update(mlxsw_sp, nh_grp);
		if (err) {
			dev_warn(mlxsw_sp->bus_info->dev, "Failed to add adjacency index to fib entries.\n");
			goto set_trap;
		}
		return;
	}

	err = mlxsw_sp_adj_index_mass_update(mlxsw_sp, nh_grp,
					     old_adj_index, old_ecmp_size);
	mlxsw_sp_kvdl_free(mlxsw_sp, old_adj_index);
	if (err) {
		dev_warn(mlxsw_sp->bus_info->dev, "Failed to mass-update adjacency index for nexthop group.\n");
		goto set_trap;
	}
	return;

set_trap:
	old_adj_index_valid = nh_grp->adj_index_valid;
	nh_grp->adj_index_valid = 0;
	for (i = 0; i < nh_grp->count; i++) {
		nh = &nh_grp->nexthops[i];
		nh->offloaded = 0;
	}
	err = mlxsw_sp_nexthop_fib_entries_update(mlxsw_sp, nh_grp);
	if (err)
		dev_warn(mlxsw_sp->bus_info->dev, "Failed to set traps for fib entries.\n");
	if (old_adj_index_valid)
		mlxsw_sp_kvdl_free(mlxsw_sp, nh_grp->adj_index);
}

static void __mlxsw_sp_nexthop_neigh_update(struct mlxsw_sp_nexthop *nh,
					    bool removing)
{
	if (!removing && !nh->should_offload)
		nh->should_offload = 1;
	else if (removing && nh->offloaded)
		nh->should_offload = 0;
	nh->update = 1;
}

static void
mlxsw_sp_nexthop_neigh_update(struct mlxsw_sp *mlxsw_sp,
			      struct mlxsw_sp_neigh_entry *neigh_entry,
			      bool removing)
{
	struct mlxsw_sp_nexthop *nh;

	/* Take RTNL mutex here to prevent lists from changes */
	rtnl_lock();
	list_for_each_entry(nh, &neigh_entry->nexthop_list,
			    neigh_list_node) {
		__mlxsw_sp_nexthop_neigh_update(nh, removing);
		mlxsw_sp_nexthop_group_refresh(mlxsw_sp, nh->nh_grp);
	}
	rtnl_unlock();
}

static int mlxsw_sp_nexthop_init(struct mlxsw_sp *mlxsw_sp,
				 struct mlxsw_sp_nexthop_group *nh_grp,
				 struct mlxsw_sp_nexthop *nh,
				 struct fib_nh *fib_nh)
{
	struct mlxsw_sp_neigh_entry *neigh_entry;
	u32 gwip = ntohl(fib_nh->nh_gw);
	struct net_device *dev = fib_nh->nh_dev;
	struct neighbour *n;
	u8 nud_state;

	neigh_entry = mlxsw_sp_neigh_entry_lookup(mlxsw_sp, &gwip,
						  sizeof(gwip), dev);
	if (!neigh_entry) {
		__be32 gwipn = htonl(gwip);

		n = neigh_create(&arp_tbl, &gwipn, dev);
		if (IS_ERR(n))
			return PTR_ERR(n);
		neigh_event_send(n, NULL);
		neigh_entry = mlxsw_sp_neigh_entry_lookup(mlxsw_sp, &gwip,
							  sizeof(gwip), dev);
		if (!neigh_entry) {
			neigh_release(n);
			return -EINVAL;
		}
	} else {
		/* Take a reference of neigh here ensuring that neigh would
		 * not be detructed before the nexthop entry is finished.
		 * The second branch takes the reference in neith_create()
		 */
		n = neigh_entry->n;
		neigh_clone(n);
	}

	/* If that is the first nexthop connected to that neigh, add to
	 * nexthop_neighs_list
	 */
	if (list_empty(&neigh_entry->nexthop_list))
		list_add_tail(&neigh_entry->nexthop_neighs_list_node,
			      &mlxsw_sp->router.nexthop_neighs_list);

	nh->nh_grp = nh_grp;
	nh->neigh_entry = neigh_entry;
	list_add_tail(&nh->neigh_list_node, &neigh_entry->nexthop_list);
	read_lock_bh(&n->lock);
	nud_state = n->nud_state;
	read_unlock_bh(&n->lock);
	__mlxsw_sp_nexthop_neigh_update(nh, !(nud_state & NUD_VALID));

	return 0;
}

static void mlxsw_sp_nexthop_fini(struct mlxsw_sp *mlxsw_sp,
				  struct mlxsw_sp_nexthop *nh)
{
	struct mlxsw_sp_neigh_entry *neigh_entry = nh->neigh_entry;

	list_del(&nh->neigh_list_node);

	/* If that is the last nexthop connected to that neigh, remove from
	 * nexthop_neighs_list
	 */
	if (list_empty(&nh->neigh_entry->nexthop_list))
		list_del(&nh->neigh_entry->nexthop_neighs_list_node);

	neigh_release(neigh_entry->n);
}

static struct mlxsw_sp_nexthop_group *
mlxsw_sp_nexthop_group_create(struct mlxsw_sp *mlxsw_sp, struct fib_info *fi)
{
	struct mlxsw_sp_nexthop_group *nh_grp;
	struct mlxsw_sp_nexthop *nh;
	struct fib_nh *fib_nh;
	size_t alloc_size;
	int i;
	int err;

	alloc_size = sizeof(*nh_grp) +
		     fi->fib_nhs * sizeof(struct mlxsw_sp_nexthop);
	nh_grp = kzalloc(alloc_size, GFP_KERNEL);
	if (!nh_grp)
		return ERR_PTR(-ENOMEM);
	INIT_LIST_HEAD(&nh_grp->fib_list);
	nh_grp->count = fi->fib_nhs;
	for (i = 0; i < nh_grp->count; i++) {
		nh = &nh_grp->nexthops[i];
		fib_nh = &fi->fib_nh[i];
		err = mlxsw_sp_nexthop_init(mlxsw_sp, nh_grp, nh, fib_nh);
		if (err)
			goto err_nexthop_init;
	}
	list_add_tail(&nh_grp->list, &mlxsw_sp->router.nexthop_group_list);
	mlxsw_sp_nexthop_group_refresh(mlxsw_sp, nh_grp);
	return nh_grp;

err_nexthop_init:
	for (i--; i >= 0; i--)
		mlxsw_sp_nexthop_fini(mlxsw_sp, nh);
	kfree(nh_grp);
	return ERR_PTR(err);
}

static void
mlxsw_sp_nexthop_group_destroy(struct mlxsw_sp *mlxsw_sp,
			       struct mlxsw_sp_nexthop_group *nh_grp)
{
	struct mlxsw_sp_nexthop *nh;
	int i;

	list_del(&nh_grp->list);
	for (i = 0; i < nh_grp->count; i++) {
		nh = &nh_grp->nexthops[i];
		mlxsw_sp_nexthop_fini(mlxsw_sp, nh);
	}
	kfree(nh_grp);
}

static bool mlxsw_sp_nexthop_match(struct mlxsw_sp_nexthop *nh,
				   struct fib_info *fi)
{
	int i;

	for (i = 0; i < fi->fib_nhs; i++) {
		struct fib_nh *fib_nh = &fi->fib_nh[i];
		u32 gwip = ntohl(fib_nh->nh_gw);

		if (memcmp(nh->neigh_entry->key.addr,
			   &gwip, sizeof(u32)) == 0 &&
		    nh->neigh_entry->key.dev == fib_nh->nh_dev)
			return true;
	}
	return false;
}

static bool mlxsw_sp_nexthop_group_match(struct mlxsw_sp_nexthop_group *nh_grp,
					 struct fib_info *fi)
{
	int i;

	if (nh_grp->count != fi->fib_nhs)
		return false;
	for (i = 0; i < nh_grp->count; i++) {
		struct mlxsw_sp_nexthop *nh = &nh_grp->nexthops[i];

		if (!mlxsw_sp_nexthop_match(nh, fi))
			return false;
	}
	return true;
}

static struct mlxsw_sp_nexthop_group *
mlxsw_sp_nexthop_group_find(struct mlxsw_sp *mlxsw_sp, struct fib_info *fi)
{
	struct mlxsw_sp_nexthop_group *nh_grp;

	list_for_each_entry(nh_grp, &mlxsw_sp->router.nexthop_group_list,
			    list) {
		if (mlxsw_sp_nexthop_group_match(nh_grp, fi))
			return nh_grp;
	}
	return NULL;
}

static int mlxsw_sp_nexthop_group_get(struct mlxsw_sp *mlxsw_sp,
				      struct mlxsw_sp_fib_entry *fib_entry,
				      struct fib_info *fi)
{
	struct mlxsw_sp_nexthop_group *nh_grp;

	nh_grp = mlxsw_sp_nexthop_group_find(mlxsw_sp, fi);
	if (!nh_grp) {
		nh_grp = mlxsw_sp_nexthop_group_create(mlxsw_sp, fi);
		if (IS_ERR(nh_grp))
			return PTR_ERR(nh_grp);
	}
	list_add_tail(&fib_entry->nexthop_group_node, &nh_grp->fib_list);
	fib_entry->nh_group = nh_grp;
	return 0;
}

static void mlxsw_sp_nexthop_group_put(struct mlxsw_sp *mlxsw_sp,
				       struct mlxsw_sp_fib_entry *fib_entry)
{
	struct mlxsw_sp_nexthop_group *nh_grp = fib_entry->nh_group;

	list_del(&fib_entry->nexthop_group_node);
	if (!list_empty(&nh_grp->fib_list))
		return;
	mlxsw_sp_nexthop_group_destroy(mlxsw_sp, nh_grp);
}

static int mlxsw_sp_fib_entry_op4_remote(struct mlxsw_sp *mlxsw_sp,
					 struct mlxsw_sp_fib_entry *fib_entry,
					 enum mlxsw_reg_ralue_op op)
{
	char ralue_pl[MLXSW_REG_RALUE_LEN];
	u32 *p_dip = (u32 *) fib_entry->key.addr;
	struct mlxsw_sp_vr *vr = fib_entry->vr;
	enum mlxsw_reg_ralue_trap_action trap_action;
	u16 trap_id = 0;
	u32 adjacency_index = 0;
	u16 ecmp_size = 0;

	/* In case the nexthop group adjacency index is valid, use it
	 * with provided ECMP size. Otherwise, setup trap and pass
	 * traffic to kernel.
	 */
	if (fib_entry->nh_group->adj_index_valid) {
		trap_action = MLXSW_REG_RALUE_TRAP_ACTION_NOP;
		adjacency_index = fib_entry->nh_group->adj_index;
		ecmp_size = fib_entry->nh_group->ecmp_size;
	} else {
		trap_action = MLXSW_REG_RALUE_TRAP_ACTION_TRAP;
		trap_id = MLXSW_TRAP_ID_RTR_INGRESS0;
	}

	mlxsw_reg_ralue_pack4(ralue_pl,
			      (enum mlxsw_reg_ralxx_protocol) vr->proto, op,
			      vr->id, fib_entry->key.prefix_len, *p_dip);
	mlxsw_reg_ralue_act_remote_pack(ralue_pl, trap_action, trap_id,
					adjacency_index, ecmp_size);
	return mlxsw_reg_write(mlxsw_sp->core, MLXSW_REG(ralue), ralue_pl);
}

static int mlxsw_sp_fib_entry_op4_local(struct mlxsw_sp *mlxsw_sp,
					struct mlxsw_sp_fib_entry *fib_entry,
					enum mlxsw_reg_ralue_op op)
{
	char ralue_pl[MLXSW_REG_RALUE_LEN];
	u32 *p_dip = (u32 *) fib_entry->key.addr;
	struct mlxsw_sp_vr *vr = fib_entry->vr;

	mlxsw_reg_ralue_pack4(ralue_pl,
			      (enum mlxsw_reg_ralxx_protocol) vr->proto, op,
			      vr->id, fib_entry->key.prefix_len, *p_dip);
	mlxsw_reg_ralue_act_local_pack(ralue_pl,
				       MLXSW_REG_RALUE_TRAP_ACTION_NOP, 0,
				       fib_entry->rif);
	return mlxsw_reg_write(mlxsw_sp->core, MLXSW_REG(ralue), ralue_pl);
}

static int mlxsw_sp_fib_entry_op4_trap(struct mlxsw_sp *mlxsw_sp,
				       struct mlxsw_sp_fib_entry *fib_entry,
				       enum mlxsw_reg_ralue_op op)
{
	char ralue_pl[MLXSW_REG_RALUE_LEN];
	u32 *p_dip = (u32 *) fib_entry->key.addr;
	struct mlxsw_sp_vr *vr = fib_entry->vr;

	mlxsw_reg_ralue_pack4(ralue_pl,
			      (enum mlxsw_reg_ralxx_protocol) vr->proto, op,
			      vr->id, fib_entry->key.prefix_len, *p_dip);
	mlxsw_reg_ralue_act_ip2me_pack(ralue_pl);
	return mlxsw_reg_write(mlxsw_sp->core, MLXSW_REG(ralue), ralue_pl);
}

static int mlxsw_sp_fib_entry_op4(struct mlxsw_sp *mlxsw_sp,
				  struct mlxsw_sp_fib_entry *fib_entry,
				  enum mlxsw_reg_ralue_op op)
{
	switch (fib_entry->type) {
	case MLXSW_SP_FIB_ENTRY_TYPE_REMOTE:
		return mlxsw_sp_fib_entry_op4_remote(mlxsw_sp, fib_entry, op);
	case MLXSW_SP_FIB_ENTRY_TYPE_LOCAL:
		return mlxsw_sp_fib_entry_op4_local(mlxsw_sp, fib_entry, op);
	case MLXSW_SP_FIB_ENTRY_TYPE_TRAP:
		return mlxsw_sp_fib_entry_op4_trap(mlxsw_sp, fib_entry, op);
	}
	return -EINVAL;
}

static int mlxsw_sp_fib_entry_op(struct mlxsw_sp *mlxsw_sp,
				 struct mlxsw_sp_fib_entry *fib_entry,
				 enum mlxsw_reg_ralue_op op)
{
	switch (fib_entry->vr->proto) {
	case MLXSW_SP_L3_PROTO_IPV4:
		return mlxsw_sp_fib_entry_op4(mlxsw_sp, fib_entry, op);
	case MLXSW_SP_L3_PROTO_IPV6:
		return -EINVAL;
	}
	return -EINVAL;
}

static int mlxsw_sp_fib_entry_update(struct mlxsw_sp *mlxsw_sp,
				     struct mlxsw_sp_fib_entry *fib_entry)
{
	return mlxsw_sp_fib_entry_op(mlxsw_sp, fib_entry,
				     MLXSW_REG_RALUE_OP_WRITE_WRITE);
}

static int mlxsw_sp_fib_entry_del(struct mlxsw_sp *mlxsw_sp,
				  struct mlxsw_sp_fib_entry *fib_entry)
{
	return mlxsw_sp_fib_entry_op(mlxsw_sp, fib_entry,
				     MLXSW_REG_RALUE_OP_WRITE_DELETE);
}

static int
mlxsw_sp_router_fib4_entry_init(struct mlxsw_sp *mlxsw_sp,
				const struct fib_entry_notifier_info *fen_info,
				struct mlxsw_sp_fib_entry *fib_entry)
{
	struct fib_info *fi = fen_info->fi;
	struct mlxsw_sp_rif *r = NULL;
	int nhsel;
	int err;

	if (fen_info->type == RTN_LOCAL || fen_info->type == RTN_BROADCAST) {
		fib_entry->type = MLXSW_SP_FIB_ENTRY_TYPE_TRAP;
		return 0;
	}
	if (fen_info->type != RTN_UNICAST)
		return -EINVAL;

	for (nhsel = 0; nhsel < fi->fib_nhs; nhsel++) {
		const struct fib_nh *nh = &fi->fib_nh[nhsel];

		if (!nh->nh_dev)
			continue;
		r = mlxsw_sp_rif_find_by_dev(mlxsw_sp, nh->nh_dev);
		if (!r) {
			/* In case router interface is not found for
			 * at least one of the nexthops, that means
			 * the nexthop points to some device unrelated
			 * to us. Set trap and pass the packets for
			 * this prefix to kernel.
			 */
			break;
		}
	}

	if (!r) {
		fib_entry->type = MLXSW_SP_FIB_ENTRY_TYPE_TRAP;
		return 0;
	}

	if (fi->fib_scope != RT_SCOPE_UNIVERSE) {
		fib_entry->type = MLXSW_SP_FIB_ENTRY_TYPE_LOCAL;
		fib_entry->rif = r->rif;
	} else {
		fib_entry->type = MLXSW_SP_FIB_ENTRY_TYPE_REMOTE;
		err = mlxsw_sp_nexthop_group_get(mlxsw_sp, fib_entry, fi);
		if (err)
			return err;
	}
	fib_info_offload_inc(fen_info->fi);
	return 0;
}

static void
mlxsw_sp_router_fib4_entry_fini(struct mlxsw_sp *mlxsw_sp,
				struct mlxsw_sp_fib_entry *fib_entry)
{
	if (fib_entry->type != MLXSW_SP_FIB_ENTRY_TYPE_TRAP)
		fib_info_offload_dec(fib_entry->fi);
	if (fib_entry->type == MLXSW_SP_FIB_ENTRY_TYPE_REMOTE)
		mlxsw_sp_nexthop_group_put(mlxsw_sp, fib_entry);
}

static struct mlxsw_sp_fib_entry *
mlxsw_sp_fib_entry_get(struct mlxsw_sp *mlxsw_sp,
		       const struct fib_entry_notifier_info *fen_info)
{
	struct mlxsw_sp_fib_entry *fib_entry;
	struct fib_info *fi = fen_info->fi;
	struct mlxsw_sp_vr *vr;
	int err;

	vr = mlxsw_sp_vr_get(mlxsw_sp, fen_info->dst_len, fen_info->tb_id,
			     MLXSW_SP_L3_PROTO_IPV4);
	if (IS_ERR(vr))
		return ERR_CAST(vr);

	fib_entry = mlxsw_sp_fib_entry_lookup(vr->fib, &fen_info->dst,
					      sizeof(fen_info->dst),
					      fen_info->dst_len, fi->fib_dev);
	if (fib_entry) {
		/* Already exists, just take a reference */
		fib_entry->ref_count++;
		return fib_entry;
	}
	fib_entry = mlxsw_sp_fib_entry_create(vr->fib, &fen_info->dst,
					      sizeof(fen_info->dst),
					      fen_info->dst_len, fi->fib_dev);
	if (!fib_entry) {
		err = -ENOMEM;
		goto err_fib_entry_create;
	}
	fib_entry->vr = vr;
	fib_entry->fi = fi;
	fib_entry->ref_count = 1;

	err = mlxsw_sp_router_fib4_entry_init(mlxsw_sp, fen_info, fib_entry);
	if (err)
		goto err_fib4_entry_init;

	return fib_entry;

err_fib4_entry_init:
	mlxsw_sp_fib_entry_destroy(fib_entry);
err_fib_entry_create:
	mlxsw_sp_vr_put(mlxsw_sp, vr);

	return ERR_PTR(err);
}

static struct mlxsw_sp_fib_entry *
mlxsw_sp_fib_entry_find(struct mlxsw_sp *mlxsw_sp,
			const struct fib_entry_notifier_info *fen_info)
{
	struct mlxsw_sp_vr *vr;

	vr = mlxsw_sp_vr_find(mlxsw_sp, fen_info->tb_id,
			      MLXSW_SP_L3_PROTO_IPV4);
	if (!vr)
		return NULL;

	return mlxsw_sp_fib_entry_lookup(vr->fib, &fen_info->dst,
					 sizeof(fen_info->dst),
					 fen_info->dst_len,
					 fen_info->fi->fib_dev);
}

static void mlxsw_sp_fib_entry_put(struct mlxsw_sp *mlxsw_sp,
				   struct mlxsw_sp_fib_entry *fib_entry)
{
	struct mlxsw_sp_vr *vr = fib_entry->vr;

	if (--fib_entry->ref_count == 0) {
		mlxsw_sp_router_fib4_entry_fini(mlxsw_sp, fib_entry);
		mlxsw_sp_fib_entry_destroy(fib_entry);
	}
	mlxsw_sp_vr_put(mlxsw_sp, vr);
}

static void mlxsw_sp_fib_entry_put_all(struct mlxsw_sp *mlxsw_sp,
				       struct mlxsw_sp_fib_entry *fib_entry)
{
	unsigned int last_ref_count;

	do {
		last_ref_count = fib_entry->ref_count;
		mlxsw_sp_fib_entry_put(mlxsw_sp, fib_entry);
	} while (last_ref_count != 1);
}

static int mlxsw_sp_router_fib4_add(struct mlxsw_sp *mlxsw_sp,
				    struct fib_entry_notifier_info *fen_info)
{
	struct mlxsw_sp_fib_entry *fib_entry;
	struct mlxsw_sp_vr *vr;
	int err;

	if (mlxsw_sp->router.aborted)
		return 0;

	fib_entry = mlxsw_sp_fib_entry_get(mlxsw_sp, fen_info);
	if (IS_ERR(fib_entry)) {
		dev_warn(mlxsw_sp->bus_info->dev, "Failed to get FIB4 entry being added.\n");
		return PTR_ERR(fib_entry);
	}

	if (fib_entry->ref_count != 1)
		return 0;

	vr = fib_entry->vr;
	err = mlxsw_sp_fib_entry_insert(vr->fib, fib_entry);
	if (err) {
		dev_warn(mlxsw_sp->bus_info->dev, "Failed to insert FIB4 entry being added.\n");
		goto err_fib_entry_insert;
	}
	err = mlxsw_sp_fib_entry_update(mlxsw_sp, fib_entry);
	if (err)
		goto err_fib_entry_add;
	return 0;

err_fib_entry_add:
	mlxsw_sp_fib_entry_remove(vr->fib, fib_entry);
err_fib_entry_insert:
	mlxsw_sp_fib_entry_put(mlxsw_sp, fib_entry);
	return err;
}

<<<<<<< HEAD
static int mlxsw_sp_router_fib4_del(struct mlxsw_sp *mlxsw_sp,
				    struct fib_entry_notifier_info *fen_info)
=======
static void mlxsw_sp_router_fib4_del(struct mlxsw_sp *mlxsw_sp,
				     struct fib_entry_notifier_info *fen_info)
>>>>>>> d06e622d
{
	struct mlxsw_sp_fib_entry *fib_entry;

	if (mlxsw_sp->router.aborted)
<<<<<<< HEAD
		return 0;

	fib_entry = mlxsw_sp_fib_entry_find(mlxsw_sp, fen_info);
	if (!fib_entry) {
		dev_warn(mlxsw_sp->bus_info->dev, "Failed to find FIB4 entry being removed.\n");
		return -ENOENT;
	}
=======
		return;

	fib_entry = mlxsw_sp_fib_entry_find(mlxsw_sp, fen_info);
	if (!fib_entry)
		return;
>>>>>>> d06e622d

	if (fib_entry->ref_count == 1) {
		mlxsw_sp_fib_entry_del(mlxsw_sp, fib_entry);
		mlxsw_sp_fib_entry_remove(fib_entry->vr->fib, fib_entry);
	}

	mlxsw_sp_fib_entry_put(mlxsw_sp, fib_entry);
<<<<<<< HEAD
	return 0;
=======
>>>>>>> d06e622d
}

static int mlxsw_sp_router_set_abort_trap(struct mlxsw_sp *mlxsw_sp)
{
	char ralta_pl[MLXSW_REG_RALTA_LEN];
	char ralst_pl[MLXSW_REG_RALST_LEN];
	char raltb_pl[MLXSW_REG_RALTB_LEN];
	char ralue_pl[MLXSW_REG_RALUE_LEN];
	int err;

	mlxsw_reg_ralta_pack(ralta_pl, true, MLXSW_REG_RALXX_PROTOCOL_IPV4,
			     MLXSW_SP_LPM_TREE_MIN);
	err = mlxsw_reg_write(mlxsw_sp->core, MLXSW_REG(ralta), ralta_pl);
	if (err)
		return err;

	mlxsw_reg_ralst_pack(ralst_pl, 0xff, MLXSW_SP_LPM_TREE_MIN);
	err = mlxsw_reg_write(mlxsw_sp->core, MLXSW_REG(ralst), ralst_pl);
	if (err)
		return err;

<<<<<<< HEAD
	mlxsw_reg_raltb_pack(raltb_pl, 0, MLXSW_REG_RALXX_PROTOCOL_IPV4, 0);
=======
	mlxsw_reg_raltb_pack(raltb_pl, 0, MLXSW_REG_RALXX_PROTOCOL_IPV4,
			     MLXSW_SP_LPM_TREE_MIN);
>>>>>>> d06e622d
	err = mlxsw_reg_write(mlxsw_sp->core, MLXSW_REG(raltb), raltb_pl);
	if (err)
		return err;

	mlxsw_reg_ralue_pack4(ralue_pl, MLXSW_SP_L3_PROTO_IPV4,
			      MLXSW_REG_RALUE_OP_WRITE_WRITE, 0, 0, 0);
	mlxsw_reg_ralue_act_ip2me_pack(ralue_pl);
	return mlxsw_reg_write(mlxsw_sp->core, MLXSW_REG(ralue), ralue_pl);
}

static void mlxsw_sp_router_fib4_abort(struct mlxsw_sp *mlxsw_sp)
{
	struct mlxsw_resources *resources;
	struct mlxsw_sp_fib_entry *fib_entry;
	struct mlxsw_sp_fib_entry *tmp;
	struct mlxsw_sp_vr *vr;
	int i;
	int err;

	resources = mlxsw_core_resources_get(mlxsw_sp->core);
	for (i = 0; i < resources->max_virtual_routers; i++) {
		vr = &mlxsw_sp->router.vrs[i];
		if (!vr->used)
			continue;

		list_for_each_entry_safe(fib_entry, tmp,
					 &vr->fib->entry_list, list) {
			bool do_break = &tmp->list == &vr->fib->entry_list;

			mlxsw_sp_fib_entry_del(mlxsw_sp, fib_entry);
			mlxsw_sp_fib_entry_remove(fib_entry->vr->fib,
						  fib_entry);
			mlxsw_sp_fib_entry_put_all(mlxsw_sp, fib_entry);
			if (do_break)
				break;
		}
	}
	mlxsw_sp->router.aborted = true;
	err = mlxsw_sp_router_set_abort_trap(mlxsw_sp);
	if (err)
		dev_warn(mlxsw_sp->bus_info->dev, "Failed to set abort trap.\n");
}

static int __mlxsw_sp_router_init(struct mlxsw_sp *mlxsw_sp)
{
	struct mlxsw_resources *resources;
	char rgcr_pl[MLXSW_REG_RGCR_LEN];
	int err;

	resources = mlxsw_core_resources_get(mlxsw_sp->core);
	if (!resources->max_rif_valid)
		return -EIO;

	mlxsw_sp->rifs = kcalloc(resources->max_rif,
				 sizeof(struct mlxsw_sp_rif *), GFP_KERNEL);
	if (!mlxsw_sp->rifs)
		return -ENOMEM;

	mlxsw_reg_rgcr_pack(rgcr_pl, true);
	mlxsw_reg_rgcr_max_router_interfaces_set(rgcr_pl, resources->max_rif);
	err = mlxsw_reg_write(mlxsw_sp->core, MLXSW_REG(rgcr), rgcr_pl);
	if (err)
		goto err_rgcr_fail;

	return 0;

err_rgcr_fail:
	kfree(mlxsw_sp->rifs);
	return err;
}

static void __mlxsw_sp_router_fini(struct mlxsw_sp *mlxsw_sp)
{
	struct mlxsw_resources *resources;
	char rgcr_pl[MLXSW_REG_RGCR_LEN];
	int i;

	mlxsw_reg_rgcr_pack(rgcr_pl, false);
	mlxsw_reg_write(mlxsw_sp->core, MLXSW_REG(rgcr), rgcr_pl);

	resources = mlxsw_core_resources_get(mlxsw_sp->core);
	for (i = 0; i < resources->max_rif; i++)
		WARN_ON_ONCE(mlxsw_sp->rifs[i]);

	kfree(mlxsw_sp->rifs);
}

static int mlxsw_sp_router_fib_event(struct notifier_block *nb,
				     unsigned long event, void *ptr)
{
	struct mlxsw_sp *mlxsw_sp = container_of(nb, struct mlxsw_sp, fib_nb);
	struct fib_entry_notifier_info *fen_info = ptr;
	int err;

	switch (event) {
	case FIB_EVENT_ENTRY_ADD:
		err = mlxsw_sp_router_fib4_add(mlxsw_sp, fen_info);
		if (err)
			mlxsw_sp_router_fib4_abort(mlxsw_sp);
		break;
	case FIB_EVENT_ENTRY_DEL:
		mlxsw_sp_router_fib4_del(mlxsw_sp, fen_info);
		break;
	case FIB_EVENT_RULE_ADD: /* fall through */
	case FIB_EVENT_RULE_DEL:
		mlxsw_sp_router_fib4_abort(mlxsw_sp);
		break;
	}
	return NOTIFY_DONE;
}

int mlxsw_sp_router_init(struct mlxsw_sp *mlxsw_sp)
{
	int err;

	INIT_LIST_HEAD(&mlxsw_sp->router.nexthop_neighs_list);
	INIT_LIST_HEAD(&mlxsw_sp->router.nexthop_group_list);
	err = __mlxsw_sp_router_init(mlxsw_sp);
	if (err)
		return err;

	mlxsw_sp_lpm_init(mlxsw_sp);
	err = mlxsw_sp_vrs_init(mlxsw_sp);
	if (err)
		goto err_vrs_init;

	err =  mlxsw_sp_neigh_init(mlxsw_sp);
	if (err)
		goto err_neigh_init;

	mlxsw_sp->fib_nb.notifier_call = mlxsw_sp_router_fib_event;
	register_fib_notifier(&mlxsw_sp->fib_nb);
	return 0;

err_neigh_init:
	mlxsw_sp_vrs_fini(mlxsw_sp);
err_vrs_init:
	__mlxsw_sp_router_fini(mlxsw_sp);
	return err;
}

void mlxsw_sp_router_fini(struct mlxsw_sp *mlxsw_sp)
{
	unregister_fib_notifier(&mlxsw_sp->fib_nb);
	mlxsw_sp_neigh_fini(mlxsw_sp);
	mlxsw_sp_vrs_fini(mlxsw_sp);
	__mlxsw_sp_router_fini(mlxsw_sp);
}<|MERGE_RESOLUTION|>--- conflicted
+++ resolved
@@ -1823,32 +1823,17 @@
 	return err;
 }
 
-<<<<<<< HEAD
-static int mlxsw_sp_router_fib4_del(struct mlxsw_sp *mlxsw_sp,
-				    struct fib_entry_notifier_info *fen_info)
-=======
 static void mlxsw_sp_router_fib4_del(struct mlxsw_sp *mlxsw_sp,
 				     struct fib_entry_notifier_info *fen_info)
->>>>>>> d06e622d
 {
 	struct mlxsw_sp_fib_entry *fib_entry;
 
 	if (mlxsw_sp->router.aborted)
-<<<<<<< HEAD
-		return 0;
-
-	fib_entry = mlxsw_sp_fib_entry_find(mlxsw_sp, fen_info);
-	if (!fib_entry) {
-		dev_warn(mlxsw_sp->bus_info->dev, "Failed to find FIB4 entry being removed.\n");
-		return -ENOENT;
-	}
-=======
 		return;
 
 	fib_entry = mlxsw_sp_fib_entry_find(mlxsw_sp, fen_info);
 	if (!fib_entry)
 		return;
->>>>>>> d06e622d
 
 	if (fib_entry->ref_count == 1) {
 		mlxsw_sp_fib_entry_del(mlxsw_sp, fib_entry);
@@ -1856,10 +1841,6 @@
 	}
 
 	mlxsw_sp_fib_entry_put(mlxsw_sp, fib_entry);
-<<<<<<< HEAD
-	return 0;
-=======
->>>>>>> d06e622d
 }
 
 static int mlxsw_sp_router_set_abort_trap(struct mlxsw_sp *mlxsw_sp)
@@ -1881,12 +1862,8 @@
 	if (err)
 		return err;
 
-<<<<<<< HEAD
-	mlxsw_reg_raltb_pack(raltb_pl, 0, MLXSW_REG_RALXX_PROTOCOL_IPV4, 0);
-=======
 	mlxsw_reg_raltb_pack(raltb_pl, 0, MLXSW_REG_RALXX_PROTOCOL_IPV4,
 			     MLXSW_SP_LPM_TREE_MIN);
->>>>>>> d06e622d
 	err = mlxsw_reg_write(mlxsw_sp->core, MLXSW_REG(raltb), raltb_pl);
 	if (err)
 		return err;
