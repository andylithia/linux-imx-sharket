// SPDX-License-Identifier: GPL-2.0-or-later
/*
 * AXP20X and AXP22X PMICs' ACIN power supply driver
 *
 * Copyright (C) 2016 Free Electrons
 *	Quentin Schulz <quentin.schulz@free-electrons.com>
 */

#include <linux/device.h>
#include <linux/init.h>
#include <linux/interrupt.h>
#include <linux/kernel.h>
#include <linux/mfd/axp20x.h>
#include <linux/module.h>
#include <linux/of.h>
#include <linux/of_device.h>
#include <linux/platform_device.h>
#include <linux/power_supply.h>
#include <linux/regmap.h>
#include <linux/slab.h>
#include <linux/iio/consumer.h>

#define AXP20X_PWR_STATUS_ACIN_PRESENT	BIT(7)
#define AXP20X_PWR_STATUS_ACIN_AVAIL	BIT(6)

#define AXP813_VHOLD_MASK		GENMASK(5, 3)
#define AXP813_VHOLD_UV_TO_BIT(x)	((((x) / 100000) - 40) << 3)
#define AXP813_VHOLD_REG_TO_UV(x)	\
	(((((x) & AXP813_VHOLD_MASK) >> 3) + 40) * 100000)

#define AXP813_CURR_LIMIT_MASK		GENMASK(2, 0)
#define AXP813_CURR_LIMIT_UA_TO_BIT(x)	(((x) / 500000) - 3)
#define AXP813_CURR_LIMIT_REG_TO_UA(x)	\
	((((x) & AXP813_CURR_LIMIT_MASK) + 3) * 500000)

#define DRVNAME "axp20x-ac-power-supply"

struct axp20x_ac_power {
	struct regmap *regmap;
	struct power_supply *supply;
	struct iio_channel *acin_v;
	struct iio_channel *acin_i;
};

static irqreturn_t axp20x_ac_power_irq(int irq, void *devid)
{
	struct axp20x_ac_power *power = devid;

	power_supply_changed(power->supply);

	return IRQ_HANDLED;
}

static int axp20x_ac_power_get_property(struct power_supply *psy,
					enum power_supply_property psp,
					union power_supply_propval *val)
{
	struct axp20x_ac_power *power = power_supply_get_drvdata(psy);
	int ret, reg;

	switch (psp) {
	case POWER_SUPPLY_PROP_HEALTH:
		ret = regmap_read(power->regmap, AXP20X_PWR_INPUT_STATUS, &reg);
		if (ret)
			return ret;

		if (reg & AXP20X_PWR_STATUS_ACIN_PRESENT) {
			val->intval = POWER_SUPPLY_HEALTH_GOOD;
			return 0;
		}

		val->intval = POWER_SUPPLY_HEALTH_UNKNOWN;
		return 0;

	case POWER_SUPPLY_PROP_PRESENT:
		ret = regmap_read(power->regmap, AXP20X_PWR_INPUT_STATUS, &reg);
		if (ret)
			return ret;

		val->intval = !!(reg & AXP20X_PWR_STATUS_ACIN_PRESENT);
		return 0;

	case POWER_SUPPLY_PROP_ONLINE:
		ret = regmap_read(power->regmap, AXP20X_PWR_INPUT_STATUS, &reg);
		if (ret)
			return ret;

		val->intval = !!(reg & AXP20X_PWR_STATUS_ACIN_AVAIL);
		return 0;

	case POWER_SUPPLY_PROP_VOLTAGE_NOW:
		ret = iio_read_channel_processed(power->acin_v, &val->intval);
		if (ret)
			return ret;

		/* IIO framework gives mV but Power Supply framework gives uV */
		val->intval *= 1000;

		return 0;

	case POWER_SUPPLY_PROP_CURRENT_NOW:
		ret = iio_read_channel_processed(power->acin_i, &val->intval);
		if (ret)
			return ret;

		/* IIO framework gives mA but Power Supply framework gives uA */
		val->intval *= 1000;

		return 0;

	case POWER_SUPPLY_PROP_VOLTAGE_MIN:
		ret = regmap_read(power->regmap, AXP813_ACIN_PATH_CTRL, &reg);
		if (ret)
			return ret;

		val->intval = AXP813_VHOLD_REG_TO_UV(reg);

		return 0;

	case POWER_SUPPLY_PROP_INPUT_CURRENT_LIMIT:
		ret = regmap_read(power->regmap, AXP813_ACIN_PATH_CTRL, &reg);
		if (ret)
			return ret;

		val->intval = AXP813_CURR_LIMIT_REG_TO_UA(reg);
		/* AXP813 datasheet defines values 11x as 4000mA */
		if (val->intval > 4000000)
			val->intval = 4000000;

		return 0;

<<<<<<< HEAD
	default:
		return -EINVAL;
	}

	return -EINVAL;
}

static int axp813_ac_power_set_property(struct power_supply *psy,
					enum power_supply_property psp,
					const union power_supply_propval *val)
{
	struct axp20x_ac_power *power = power_supply_get_drvdata(psy);

	switch (psp) {
	case POWER_SUPPLY_PROP_VOLTAGE_MIN:
		if (val->intval < 4000000 || val->intval > 4700000)
			return -EINVAL;

		return regmap_update_bits(power->regmap, AXP813_ACIN_PATH_CTRL,
					  AXP813_VHOLD_MASK,
					  AXP813_VHOLD_UV_TO_BIT(val->intval));

	case POWER_SUPPLY_PROP_INPUT_CURRENT_LIMIT:
		if (val->intval < 1500000 || val->intval > 4000000)
			return -EINVAL;

		return regmap_update_bits(power->regmap, AXP813_ACIN_PATH_CTRL,
					  AXP813_CURR_LIMIT_MASK,
					  AXP813_CURR_LIMIT_UA_TO_BIT(val->intval));

=======
>>>>>>> 0ecfebd2
	default:
		return -EINVAL;
	}

	return -EINVAL;
}

<<<<<<< HEAD
=======
static int axp813_ac_power_set_property(struct power_supply *psy,
					enum power_supply_property psp,
					const union power_supply_propval *val)
{
	struct axp20x_ac_power *power = power_supply_get_drvdata(psy);

	switch (psp) {
	case POWER_SUPPLY_PROP_VOLTAGE_MIN:
		if (val->intval < 4000000 || val->intval > 4700000)
			return -EINVAL;

		return regmap_update_bits(power->regmap, AXP813_ACIN_PATH_CTRL,
					  AXP813_VHOLD_MASK,
					  AXP813_VHOLD_UV_TO_BIT(val->intval));

	case POWER_SUPPLY_PROP_INPUT_CURRENT_LIMIT:
		if (val->intval < 1500000 || val->intval > 4000000)
			return -EINVAL;

		return regmap_update_bits(power->regmap, AXP813_ACIN_PATH_CTRL,
					  AXP813_CURR_LIMIT_MASK,
					  AXP813_CURR_LIMIT_UA_TO_BIT(val->intval));

	default:
		return -EINVAL;
	}

	return -EINVAL;
}

>>>>>>> 0ecfebd2
static int axp813_ac_power_prop_writeable(struct power_supply *psy,
					  enum power_supply_property psp)
{
	return psp == POWER_SUPPLY_PROP_VOLTAGE_MIN ||
	       psp == POWER_SUPPLY_PROP_INPUT_CURRENT_LIMIT;
}

static enum power_supply_property axp20x_ac_power_properties[] = {
	POWER_SUPPLY_PROP_HEALTH,
	POWER_SUPPLY_PROP_PRESENT,
	POWER_SUPPLY_PROP_ONLINE,
	POWER_SUPPLY_PROP_VOLTAGE_NOW,
	POWER_SUPPLY_PROP_CURRENT_NOW,
};

static enum power_supply_property axp22x_ac_power_properties[] = {
	POWER_SUPPLY_PROP_HEALTH,
	POWER_SUPPLY_PROP_PRESENT,
	POWER_SUPPLY_PROP_ONLINE,
};

static enum power_supply_property axp813_ac_power_properties[] = {
	POWER_SUPPLY_PROP_HEALTH,
	POWER_SUPPLY_PROP_PRESENT,
	POWER_SUPPLY_PROP_ONLINE,
	POWER_SUPPLY_PROP_VOLTAGE_MIN,
	POWER_SUPPLY_PROP_INPUT_CURRENT_LIMIT,
};

static const struct power_supply_desc axp20x_ac_power_desc = {
	.name = "axp20x-ac",
	.type = POWER_SUPPLY_TYPE_MAINS,
	.properties = axp20x_ac_power_properties,
	.num_properties = ARRAY_SIZE(axp20x_ac_power_properties),
	.get_property = axp20x_ac_power_get_property,
};

static const struct power_supply_desc axp22x_ac_power_desc = {
	.name = "axp22x-ac",
	.type = POWER_SUPPLY_TYPE_MAINS,
	.properties = axp22x_ac_power_properties,
	.num_properties = ARRAY_SIZE(axp22x_ac_power_properties),
	.get_property = axp20x_ac_power_get_property,
};

static const struct power_supply_desc axp813_ac_power_desc = {
	.name = "axp813-ac",
	.type = POWER_SUPPLY_TYPE_MAINS,
	.properties = axp813_ac_power_properties,
	.num_properties = ARRAY_SIZE(axp813_ac_power_properties),
	.property_is_writeable = axp813_ac_power_prop_writeable,
	.get_property = axp20x_ac_power_get_property,
	.set_property = axp813_ac_power_set_property,
};

struct axp_data {
	const struct power_supply_desc	*power_desc;
	bool				acin_adc;
};

static const struct axp_data axp20x_data = {
	.power_desc = &axp20x_ac_power_desc,
	.acin_adc = true,
};

static const struct axp_data axp22x_data = {
	.power_desc = &axp22x_ac_power_desc,
	.acin_adc = false,
};

static const struct axp_data axp813_data = {
	.power_desc = &axp813_ac_power_desc,
	.acin_adc = false,
};

static int axp20x_ac_power_probe(struct platform_device *pdev)
{
	struct axp20x_dev *axp20x = dev_get_drvdata(pdev->dev.parent);
	struct power_supply_config psy_cfg = {};
	struct axp20x_ac_power *power;
	const struct axp_data *axp_data;
	static const char * const irq_names[] = { "ACIN_PLUGIN", "ACIN_REMOVAL",
		NULL };
	int i, irq, ret;

	if (!of_device_is_available(pdev->dev.of_node))
		return -ENODEV;

	if (!axp20x) {
		dev_err(&pdev->dev, "Parent drvdata not set\n");
		return -EINVAL;
	}

	power = devm_kzalloc(&pdev->dev, sizeof(*power), GFP_KERNEL);
	if (!power)
		return -ENOMEM;

	axp_data = of_device_get_match_data(&pdev->dev);

	if (axp_data->acin_adc) {
		power->acin_v = devm_iio_channel_get(&pdev->dev, "acin_v");
		if (IS_ERR(power->acin_v)) {
			if (PTR_ERR(power->acin_v) == -ENODEV)
				return -EPROBE_DEFER;
			return PTR_ERR(power->acin_v);
		}

		power->acin_i = devm_iio_channel_get(&pdev->dev, "acin_i");
		if (IS_ERR(power->acin_i)) {
			if (PTR_ERR(power->acin_i) == -ENODEV)
				return -EPROBE_DEFER;
			return PTR_ERR(power->acin_i);
		}
	}

	power->regmap = dev_get_regmap(pdev->dev.parent, NULL);

	platform_set_drvdata(pdev, power);

	psy_cfg.of_node = pdev->dev.of_node;
	psy_cfg.drv_data = power;

	power->supply = devm_power_supply_register(&pdev->dev,
						   axp_data->power_desc,
						   &psy_cfg);
	if (IS_ERR(power->supply))
		return PTR_ERR(power->supply);

	/* Request irqs after registering, as irqs may trigger immediately */
	for (i = 0; irq_names[i]; i++) {
		irq = platform_get_irq_byname(pdev, irq_names[i]);
		if (irq < 0) {
			dev_warn(&pdev->dev, "No IRQ for %s: %d\n",
				 irq_names[i], irq);
			continue;
		}
		irq = regmap_irq_get_virq(axp20x->regmap_irqc, irq);
		ret = devm_request_any_context_irq(&pdev->dev, irq,
						   axp20x_ac_power_irq, 0,
						   DRVNAME, power);
		if (ret < 0)
			dev_warn(&pdev->dev, "Error requesting %s IRQ: %d\n",
				 irq_names[i], ret);
	}

	return 0;
}

static const struct of_device_id axp20x_ac_power_match[] = {
	{
		.compatible = "x-powers,axp202-ac-power-supply",
		.data = &axp20x_data,
	}, {
		.compatible = "x-powers,axp221-ac-power-supply",
		.data = &axp22x_data,
	}, {
		.compatible = "x-powers,axp813-ac-power-supply",
		.data = &axp813_data,
	}, { /* sentinel */ }
};
MODULE_DEVICE_TABLE(of, axp20x_ac_power_match);

static struct platform_driver axp20x_ac_power_driver = {
	.probe = axp20x_ac_power_probe,
	.driver = {
		.name = DRVNAME,
		.of_match_table = axp20x_ac_power_match,
	},
};

module_platform_driver(axp20x_ac_power_driver);

MODULE_AUTHOR("Quentin Schulz <quentin.schulz@free-electrons.com>");
MODULE_DESCRIPTION("AXP20X and AXP22X PMICs' AC power supply driver");
MODULE_LICENSE("GPL");<|MERGE_RESOLUTION|>--- conflicted
+++ resolved
@@ -129,7 +129,6 @@
 
 		return 0;
 
-<<<<<<< HEAD
 	default:
 		return -EINVAL;
 	}
@@ -160,8 +159,6 @@
 					  AXP813_CURR_LIMIT_MASK,
 					  AXP813_CURR_LIMIT_UA_TO_BIT(val->intval));
 
-=======
->>>>>>> 0ecfebd2
 	default:
 		return -EINVAL;
 	}
@@ -169,39 +166,6 @@
 	return -EINVAL;
 }
 
-<<<<<<< HEAD
-=======
-static int axp813_ac_power_set_property(struct power_supply *psy,
-					enum power_supply_property psp,
-					const union power_supply_propval *val)
-{
-	struct axp20x_ac_power *power = power_supply_get_drvdata(psy);
-
-	switch (psp) {
-	case POWER_SUPPLY_PROP_VOLTAGE_MIN:
-		if (val->intval < 4000000 || val->intval > 4700000)
-			return -EINVAL;
-
-		return regmap_update_bits(power->regmap, AXP813_ACIN_PATH_CTRL,
-					  AXP813_VHOLD_MASK,
-					  AXP813_VHOLD_UV_TO_BIT(val->intval));
-
-	case POWER_SUPPLY_PROP_INPUT_CURRENT_LIMIT:
-		if (val->intval < 1500000 || val->intval > 4000000)
-			return -EINVAL;
-
-		return regmap_update_bits(power->regmap, AXP813_ACIN_PATH_CTRL,
-					  AXP813_CURR_LIMIT_MASK,
-					  AXP813_CURR_LIMIT_UA_TO_BIT(val->intval));
-
-	default:
-		return -EINVAL;
-	}
-
-	return -EINVAL;
-}
-
->>>>>>> 0ecfebd2
 static int axp813_ac_power_prop_writeable(struct power_supply *psy,
 					  enum power_supply_property psp)
 {
