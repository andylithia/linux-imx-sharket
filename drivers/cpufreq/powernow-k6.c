/*
 *  This file was based upon code in Powertweak Linux (http://powertweak.sf.net)
 *  (C) 2000-2003  Dave Jones, Arjan van de Ven, Janne Pänkälä,
 *                 Dominik Brodowski.
 *
 *  Licensed under the terms of the GNU GPL License version 2.
 *
 *  BIG FAT DISCLAIMER: Work in progress code. Possibly *dangerous*
 */

#include <linux/kernel.h>
#include <linux/module.h>
#include <linux/init.h>
#include <linux/cpufreq.h>
#include <linux/ioport.h>
#include <linux/timex.h>
#include <linux/io.h>

#include <asm/cpu_device_id.h>
#include <asm/msr.h>

#define POWERNOW_IOPORT 0xfff0          /* it doesn't matter where, as long
					   as it is unused */

#define PFX "powernow-k6: "
static unsigned int                     busfreq;   /* FSB, in 10 kHz */
static unsigned int                     max_multiplier;


/* Clock ratio multiplied by 10 - see table 27 in AMD#23446 */
static struct cpufreq_frequency_table clock_ratio[] = {
	{45,  /* 000 -> 4.5x */ 0},
	{50,  /* 001 -> 5.0x */ 0},
	{40,  /* 010 -> 4.0x */ 0},
	{55,  /* 011 -> 5.5x */ 0},
	{20,  /* 100 -> 2.0x */ 0},
	{30,  /* 101 -> 3.0x */ 0},
	{60,  /* 110 -> 6.0x */ 0},
	{35,  /* 111 -> 3.5x */ 0},
	{0, CPUFREQ_TABLE_END}
};


/**
 * powernow_k6_get_cpu_multiplier - returns the current FSB multiplier
 *
 *   Returns the current setting of the frequency multiplier. Core clock
 * speed is frequency of the Front-Side Bus multiplied with this value.
 */
static int powernow_k6_get_cpu_multiplier(void)
{
	u64 invalue = 0;
	u32 msrval;

	msrval = POWERNOW_IOPORT + 0x1;
	wrmsr(MSR_K6_EPMR, msrval, 0); /* enable the PowerNow port */
	invalue = inl(POWERNOW_IOPORT + 0x8);
	msrval = POWERNOW_IOPORT + 0x0;
	wrmsr(MSR_K6_EPMR, msrval, 0); /* disable it again */

	return clock_ratio[(invalue >> 5)&7].driver_data;
}


/**
 * powernow_k6_target - set the PowerNow! multiplier
 * @best_i: clock_ratio[best_i] is the target multiplier
 *
 *   Tries to change the PowerNow! multiplier
 */
static int powernow_k6_target(struct cpufreq_policy *policy,
		unsigned int best_i)
{
	unsigned long outvalue = 0, invalue = 0;
	unsigned long msrval;
	struct cpufreq_freqs freqs;

	if (clock_ratio[best_i].driver_data > max_multiplier) {
		printk(KERN_ERR PFX "invalid target frequency\n");
		return -EINVAL;
	}

	freqs.old = busfreq * powernow_k6_get_cpu_multiplier();
	freqs.new = busfreq * clock_ratio[best_i].driver_data;

	cpufreq_notify_transition(policy, &freqs, CPUFREQ_PRECHANGE);

	/* we now need to transform best_i to the BVC format, see AMD#23446 */

	outvalue = (1<<12) | (1<<10) | (1<<9) | (best_i<<5);

	msrval = POWERNOW_IOPORT + 0x1;
	wrmsr(MSR_K6_EPMR, msrval, 0); /* enable the PowerNow port */
	invalue = inl(POWERNOW_IOPORT + 0x8);
	invalue = invalue & 0xf;
	outvalue = outvalue | invalue;
	outl(outvalue , (POWERNOW_IOPORT + 0x8));
	msrval = POWERNOW_IOPORT + 0x0;
	wrmsr(MSR_K6_EPMR, msrval, 0); /* disable it again */

	cpufreq_notify_transition(policy, &freqs, CPUFREQ_POSTCHANGE);

	return 0;
}


static int powernow_k6_cpu_init(struct cpufreq_policy *policy)
{
	unsigned int i, f;

	if (policy->cpu != 0)
		return -ENODEV;

	/* get frequencies */
	max_multiplier = powernow_k6_get_cpu_multiplier();
	busfreq = cpu_khz / max_multiplier;

	/* table init */
	for (i = 0; (clock_ratio[i].frequency != CPUFREQ_TABLE_END); i++) {
		f = clock_ratio[i].driver_data;
		if (f > max_multiplier)
			clock_ratio[i].frequency = CPUFREQ_ENTRY_INVALID;
		else
			clock_ratio[i].frequency = busfreq * f;
	}

	/* cpuinfo and default policy values */
	policy->cpuinfo.transition_latency = 200000;

	return cpufreq_table_validate_and_show(policy, clock_ratio);
}


static int powernow_k6_cpu_exit(struct cpufreq_policy *policy)
{
	unsigned int i;
	for (i = 0; i < 8; i++) {
		if (i == max_multiplier)
			powernow_k6_target(policy, i);
	}
	cpufreq_frequency_table_put_attr(policy->cpu);
	return 0;
}

static unsigned int powernow_k6_get(unsigned int cpu)
{
	unsigned int ret;
	ret = (busfreq * powernow_k6_get_cpu_multiplier());
	return ret;
}

static struct cpufreq_driver powernow_k6_driver = {
	.verify		= cpufreq_generic_frequency_table_verify,
	.target_index	= powernow_k6_target,
	.init		= powernow_k6_cpu_init,
	.exit		= powernow_k6_cpu_exit,
	.get		= powernow_k6_get,
	.name		= "powernow-k6",
<<<<<<< HEAD
	.attr		= powernow_k6_attr,
=======
	.attr		= cpufreq_generic_attr,
>>>>>>> d8ec26d7
};

static const struct x86_cpu_id powernow_k6_ids[] = {
	{ X86_VENDOR_AMD, 5, 12 },
	{ X86_VENDOR_AMD, 5, 13 },
	{}
};
MODULE_DEVICE_TABLE(x86cpu, powernow_k6_ids);

/**
 * powernow_k6_init - initializes the k6 PowerNow! CPUFreq driver
 *
 *   Initializes the K6 PowerNow! support. Returns -ENODEV on unsupported
 * devices, -EINVAL or -ENOMEM on problems during initiatization, and zero
 * on success.
 */
static int __init powernow_k6_init(void)
{
	if (!x86_match_cpu(powernow_k6_ids))
		return -ENODEV;

	if (!request_region(POWERNOW_IOPORT, 16, "PowerNow!")) {
		printk(KERN_INFO PFX "PowerNow IOPORT region already used.\n");
		return -EIO;
	}

	if (cpufreq_register_driver(&powernow_k6_driver)) {
		release_region(POWERNOW_IOPORT, 16);
		return -EINVAL;
	}

	return 0;
}


/**
 * powernow_k6_exit - unregisters AMD K6-2+/3+ PowerNow! support
 *
 *   Unregisters AMD K6-2+ / K6-3+ PowerNow! support.
 */
static void __exit powernow_k6_exit(void)
{
	cpufreq_unregister_driver(&powernow_k6_driver);
	release_region(POWERNOW_IOPORT, 16);
}


MODULE_AUTHOR("Arjan van de Ven, Dave Jones <davej@redhat.com>, "
		"Dominik Brodowski <linux@brodo.de>");
MODULE_DESCRIPTION("PowerNow! driver for AMD K6-2+ / K6-3+ processors.");
MODULE_LICENSE("GPL");

module_init(powernow_k6_init);
module_exit(powernow_k6_exit);<|MERGE_RESOLUTION|>--- conflicted
+++ resolved
@@ -156,11 +156,7 @@
 	.exit		= powernow_k6_cpu_exit,
 	.get		= powernow_k6_get,
 	.name		= "powernow-k6",
-<<<<<<< HEAD
-	.attr		= powernow_k6_attr,
-=======
 	.attr		= cpufreq_generic_attr,
->>>>>>> d8ec26d7
 };
 
 static const struct x86_cpu_id powernow_k6_ids[] = {
